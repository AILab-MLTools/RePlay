--- conflicted
+++ resolved
@@ -1,2187 +1,2137 @@
 {
- "cells": [
-  {
-   "cell_type": "markdown",
-   "metadata": {},
-   "source": [
-    "# RePlay Tutorial\n",
-    "This notebook is designed to familiarize with the use of RePlay library, including:\n",
-    "- creating SparkSession or passing your own session to RePlay\n",
-    "- data preprocessing\n",
-    "- dataset users and items re-indexing\n",
-    "- data splitting\n",
-    "- model training and inference\n",
-    "- model optimization\n",
-    "- model saving and loading\n",
-    "- models comparison"
-   ]
-  },
-  {
-   "cell_type": "code",
-   "execution_count": 1,
-   "metadata": {
-    "ExecuteTime": {
-     "end_time": "2020-02-10T16:01:45.639135Z",
-     "start_time": "2020-02-10T16:01:45.612577Z"
+    "cells": [
+     {
+      "cell_type": "markdown",
+      "metadata": {},
+      "source": [
+       "# RePlay Tutorial\n",
+       "This notebook is designed to familiarize with the use of RePlay library, including:\n",
+       "- creating SparkSession or passing your own session to RePlay\n",
+       "- data preprocessing\n",
+       "- dataset users and items re-indexing\n",
+       "- data splitting\n",
+       "- model training and inference\n",
+       "- model optimization\n",
+       "- model saving and loading\n",
+       "- models comparison"
+      ]
+     },
+     {
+      "cell_type": "code",
+      "execution_count": 1,
+      "metadata": {
+       "ExecuteTime": {
+        "end_time": "2020-02-10T16:01:45.639135Z",
+        "start_time": "2020-02-10T16:01:45.612577Z"
+       },
+       "jupyter": {
+        "outputs_hidden": false
+       },
+       "pycharm": {
+        "is_executing": false
+       }
+      },
+      "outputs": [],
+      "source": [
+       "%load_ext autoreload\n",
+       "%autoreload 2"
+      ]
+     },
+     {
+      "cell_type": "code",
+      "execution_count": 2,
+      "metadata": {},
+      "outputs": [],
+      "source": [
+       "%config Completer.use_jedi = False"
+      ]
+     },
+     {
+      "cell_type": "code",
+      "execution_count": 3,
+      "metadata": {},
+      "outputs": [],
+      "source": [
+       "import warnings\n",
+       "from optuna.exceptions import ExperimentalWarning\n",
+       "warnings.filterwarnings(\"ignore\", category=UserWarning)\n",
+       "warnings.filterwarnings(\"ignore\", category=ExperimentalWarning)"
+      ]
+     },
+     {
+      "cell_type": "code",
+      "execution_count": 4,
+      "metadata": {},
+      "outputs": [],
+      "source": [
+       "import pandas as pd\n",
+       "\n",
+       "from pyspark.sql import SparkSession\n",
+       "\n",
+       "from replay.preprocessing.data_preparator import DataPreparator, Indexer\n",
+       "from replay.metrics import Coverage, HitRate, NDCG, MAP, Experiment\n",
+       "from replay.utils.model_handler import save, load, save_indexer, load_indexer\n",
+       "from replay.models import ItemKNN, SLIM\n",
+       "from replay.models import ALSWrap\n",
+       "from replay.utils.session_handler import get_spark_session, State \n",
+       "from replay.splitters import UserSplitter\n",
+       "from replay.utils import convert2spark, get_log_info"
+      ]
+     },
+     {
+      "cell_type": "code",
+      "execution_count": 5,
+      "metadata": {},
+      "outputs": [],
+      "source": [
+       "K = 5\n",
+       "SEED=1234"
+      ]
+     },
+     {
+      "cell_type": "markdown",
+      "metadata": {},
+      "source": [
+       "## Managing SparkSession"
+      ]
+     },
+     {
+      "cell_type": "markdown",
+      "metadata": {},
+      "source": [
+       "RePlay uses Spark as a backend, and thus `SparkSession` should be created before RePlay running. Depends on your needs, you can choose, what to do about `SparkSession`.\n",
+       "\n",
+       "- Option 1: use default RePlay `SparkSession`\n",
+       "- You can pass you own session to RePlay. Class `State` stores current session. Here you also have two options: \n",
+       "    - Option 2: call `get_spark_session` to use default RePlay `SparkSession` with the custom driver memory and number of partitions \n",
+       "    - Option 3: create `SparkSession` from scratch\n"
+      ]
+     },
+     {
+      "cell_type": "markdown",
+      "metadata": {},
+      "source": [
+       "### Option 1: use default RePlay's SparkSession\n",
+       "It is the simplest and recommended way for the local execution mode. RePlay will get existing SparkSession or create the new one with default configuration.  Default session parameters are stated in `replay/utils/session_handler.py` file. The driver memory volume and number of partitions depends on available RAM and number of cores respectively.\n",
+       "\n",
+       "You could initiate default session creation explicitly, e.g. to preprocess spark DataFrames, get link to SparkUI and set logging level, but if you do not create it by yourself, the session will be created by RePlay anyway."
+      ]
+     },
+     {
+      "cell_type": "code",
+      "execution_count": 6,
+      "metadata": {},
+      "outputs": [
+       {
+        "name": "stderr",
+        "output_type": "stream",
+        "text": [
+         "WARNING: An illegal reflective access operation has occurred\n",
+         "WARNING: Illegal reflective access by org.apache.spark.unsafe.Platform (file:/Users/a18785698/Documents/code_dir/replay_copies/gitlab_last/env39/lib/python3.9/site-packages/pyspark/jars/spark-unsafe_2.12-3.1.3.jar) to constructor java.nio.DirectByteBuffer(long,int)\n",
+         "WARNING: Please consider reporting this to the maintainers of org.apache.spark.unsafe.Platform\n",
+         "WARNING: Use --illegal-access=warn to enable warnings of further illegal reflective access operations\n",
+         "WARNING: All illegal access operations will be denied in a future release\n",
+         "22/07/13 14:27:05 WARN NativeCodeLoader: Unable to load native-hadoop library for your platform... using builtin-java classes where applicable\n",
+         "Using Spark's default log4j profile: org/apache/spark/log4j-defaults.properties\n",
+         "Setting default log level to \"WARN\".\n",
+         "To adjust logging level use sc.setLogLevel(newLevel). For SparkR, use setLogLevel(newLevel).\n",
+         "22/07/13 14:27:05 WARN SparkConf: Note that spark.local.dir will be overridden by the value set by the cluster manager (via SPARK_LOCAL_DIRS in mesos/standalone/kubernetes and LOCAL_DIRS in YARN).\n"
+        ]
+       },
+       {
+        "data": {
+         "text/html": [
+          "\n",
+          "            <div>\n",
+          "                <p><b>SparkSession - hive</b></p>\n",
+          "                \n",
+          "        <div>\n",
+          "            <p><b>SparkContext</b></p>\n",
+          "\n",
+          "            <p><a href=\"http://localhost:4040\">Spark UI</a></p>\n",
+          "\n",
+          "            <dl>\n",
+          "              <dt>Version</dt>\n",
+          "                <dd><code>v3.1.3</code></dd>\n",
+          "              <dt>Master</dt>\n",
+          "                <dd><code>local[*]</code></dd>\n",
+          "              <dt>AppName</dt>\n",
+          "                <dd><code>pyspark-shell</code></dd>\n",
+          "            </dl>\n",
+          "        </div>\n",
+          "        \n",
+          "            </div>\n",
+          "        "
+         ],
+         "text/plain": [
+          "<pyspark.sql.session.SparkSession at 0x1323465e0>"
+         ]
+        },
+        "execution_count": 6,
+        "metadata": {},
+        "output_type": "execute_result"
+       }
+      ],
+      "source": [
+       "spark = State().session\n",
+       "spark.sparkContext.setLogLevel('ERROR')\n",
+       "spark"
+      ]
+     },
+     {
+      "cell_type": "code",
+      "execution_count": 7,
+      "metadata": {},
+      "outputs": [],
+      "source": [
+       "def print_config_param(session, conf_name):\n",
+       "    # get current spark session configuration:\n",
+       "    conf = session.sparkContext.getConf().getAll()\n",
+       "    # get num partitions\n",
+       "    print(f'{conf_name}: {dict(conf)[conf_name]}')"
+      ]
+     },
+     {
+      "cell_type": "code",
+      "execution_count": 8,
+      "metadata": {},
+      "outputs": [
+       {
+        "name": "stdout",
+        "output_type": "stream",
+        "text": [
+         "spark.sql.shuffle.partitions: 24\n"
+        ]
+       }
+      ],
+      "source": [
+       "print_config_param(spark, 'spark.sql.shuffle.partitions')"
+      ]
+     },
+     {
+      "cell_type": "markdown",
+      "metadata": {},
+      "source": [
+       "### Option 2:  Call `get_spark_session`  function to customize driver memory (spark.driver.memory) or number of partitions (spark.sql.shuffle.partitions) and use the default RePlay settings for other configuration parameters.\n",
+       "We will specify 16 partitions and 4Gb driver memory for example. Pass created session to RePlay `State`."
+      ]
+     },
+     {
+      "cell_type": "code",
+      "execution_count": 9,
+      "metadata": {},
+      "outputs": [],
+      "source": [
+       "spark.stop()\n",
+       "session = get_spark_session(spark_memory=4, shuffle_partitions=16)\n",
+       "spark = State(session).session"
+      ]
+     },
+     {
+      "cell_type": "code",
+      "execution_count": 10,
+      "metadata": {},
+      "outputs": [
+       {
+        "name": "stdout",
+        "output_type": "stream",
+        "text": [
+         "spark.sql.shuffle.partitions: 16\n"
+        ]
+       }
+      ],
+      "source": [
+       "print_config_param(spark, 'spark.sql.shuffle.partitions')"
+      ]
+     },
+     {
+      "cell_type": "markdown",
+      "metadata": {},
+      "source": [
+       "### Option 3: Create your own session\n",
+       "Pass created session to RePlay `State`."
+      ]
+     },
+     {
+      "cell_type": "code",
+      "execution_count": 11,
+      "metadata": {},
+      "outputs": [
+       {
+        "name": "stdout",
+        "output_type": "stream",
+        "text": [
+         "spark.sql.shuffle.partitions: 50\n"
+        ]
+       }
+      ],
+      "source": [
+       "spark.stop()\n",
+       "session = (\n",
+       "        SparkSession.builder.config(\"spark.driver.memory\", \"8g\")\n",
+       "        .config(\"spark.sql.shuffle.partitions\", \"50\")\n",
+       "        .config(\"spark.driver.bindAddress\", \"127.0.0.1\")\n",
+       "        .config(\"spark.driver.host\", \"localhost\")\n",
+       "        .master(\"local[*]\")\n",
+       "        .enableHiveSupport()\n",
+       "        .getOrCreate()\n",
+       "    )\n",
+       "spark = State(session).session\n",
+       "print_config_param(spark, 'spark.sql.shuffle.partitions')"
+      ]
+     },
+     {
+      "cell_type": "markdown",
+      "metadata": {},
+      "source": [
+       "#### Will return to the default session config"
+      ]
+     },
+     {
+      "cell_type": "code",
+      "execution_count": 12,
+      "metadata": {},
+      "outputs": [
+       {
+        "data": {
+         "text/html": [
+          "\n",
+          "            <div>\n",
+          "                <p><b>SparkSession - hive</b></p>\n",
+          "                \n",
+          "        <div>\n",
+          "            <p><b>SparkContext</b></p>\n",
+          "\n",
+          "            <p><a href=\"http://localhost:4040\">Spark UI</a></p>\n",
+          "\n",
+          "            <dl>\n",
+          "              <dt>Version</dt>\n",
+          "                <dd><code>v3.1.3</code></dd>\n",
+          "              <dt>Master</dt>\n",
+          "                <dd><code>local[*]</code></dd>\n",
+          "              <dt>AppName</dt>\n",
+          "                <dd><code>pyspark-shell</code></dd>\n",
+          "            </dl>\n",
+          "        </div>\n",
+          "        \n",
+          "            </div>\n",
+          "        "
+         ],
+         "text/plain": [
+          "<pyspark.sql.session.SparkSession at 0x1321fe4c0>"
+         ]
+        },
+        "execution_count": 12,
+        "metadata": {},
+        "output_type": "execute_result"
+       }
+      ],
+      "source": [
+       "spark.stop()\n",
+       "spark = State(get_spark_session()).session\n",
+       "spark.sparkContext.setLogLevel('ERROR')\n",
+       "spark"
+      ]
+     },
+     {
+      "cell_type": "markdown",
+      "metadata": {},
+      "source": [
+       "## 0. Data preprocessing <a name='data-preparator'></a>\n",
+       "We will use MovieLens 1m as an example."
+      ]
+     },
+     {
+      "cell_type": "code",
+      "execution_count": 13,
+      "metadata": {
+       "ExecuteTime": {
+        "end_time": "2020-02-10T15:59:42.041251Z",
+        "start_time": "2020-02-10T15:59:09.230636Z"
+       },
+       "jupyter": {
+        "outputs_hidden": false
+       },
+       "scrolled": true
+      },
+      "outputs": [],
+      "source": [
+       "df = pd.read_csv(\"data/ml1m_ratings.dat\", sep=\"\\t\", names=[\"userId\", \"item_id\", \"relevance\", \"timestamp\"])\n",
+       "users = pd.read_csv(\"data/ml1m_users.dat\", sep=\"\\t\", names=[\"user_id\", \"gender\", \"age\", \"occupation\", \"zip_code\"])"
+      ]
+     },
+     {
+      "cell_type": "code",
+      "execution_count": 14,
+      "metadata": {},
+      "outputs": [
+       {
+        "data": {
+         "text/html": [
+          "<div>\n",
+          "<style scoped>\n",
+          "    .dataframe tbody tr th:only-of-type {\n",
+          "        vertical-align: middle;\n",
+          "    }\n",
+          "\n",
+          "    .dataframe tbody tr th {\n",
+          "        vertical-align: top;\n",
+          "    }\n",
+          "\n",
+          "    .dataframe thead th {\n",
+          "        text-align: right;\n",
+          "    }\n",
+          "</style>\n",
+          "<table border=\"1\" class=\"dataframe\">\n",
+          "  <thead>\n",
+          "    <tr style=\"text-align: right;\">\n",
+          "      <th></th>\n",
+          "      <th>userId</th>\n",
+          "      <th>item_id</th>\n",
+          "      <th>relevance</th>\n",
+          "      <th>timestamp</th>\n",
+          "    </tr>\n",
+          "  </thead>\n",
+          "  <tbody>\n",
+          "    <tr>\n",
+          "      <th>0</th>\n",
+          "      <td>1</td>\n",
+          "      <td>1193</td>\n",
+          "      <td>5</td>\n",
+          "      <td>978300760</td>\n",
+          "    </tr>\n",
+          "    <tr>\n",
+          "      <th>1</th>\n",
+          "      <td>1</td>\n",
+          "      <td>661</td>\n",
+          "      <td>3</td>\n",
+          "      <td>978302109</td>\n",
+          "    </tr>\n",
+          "  </tbody>\n",
+          "</table>\n",
+          "</div>"
+         ],
+         "text/plain": [
+          "   userId  item_id  relevance  timestamp\n",
+          "0       1     1193          5  978300760\n",
+          "1       1      661          3  978302109"
+         ]
+        },
+        "execution_count": 14,
+        "metadata": {},
+        "output_type": "execute_result"
+       }
+      ],
+      "source": [
+       "df.head(2)"
+      ]
+     },
+     {
+      "cell_type": "code",
+      "execution_count": 15,
+      "metadata": {},
+      "outputs": [
+       {
+        "data": {
+         "text/html": [
+          "<div>\n",
+          "<style scoped>\n",
+          "    .dataframe tbody tr th:only-of-type {\n",
+          "        vertical-align: middle;\n",
+          "    }\n",
+          "\n",
+          "    .dataframe tbody tr th {\n",
+          "        vertical-align: top;\n",
+          "    }\n",
+          "\n",
+          "    .dataframe thead th {\n",
+          "        text-align: right;\n",
+          "    }\n",
+          "</style>\n",
+          "<table border=\"1\" class=\"dataframe\">\n",
+          "  <thead>\n",
+          "    <tr style=\"text-align: right;\">\n",
+          "      <th></th>\n",
+          "      <th>user_id</th>\n",
+          "      <th>gender</th>\n",
+          "      <th>age</th>\n",
+          "      <th>occupation</th>\n",
+          "      <th>zip_code</th>\n",
+          "    </tr>\n",
+          "  </thead>\n",
+          "  <tbody>\n",
+          "    <tr>\n",
+          "      <th>0</th>\n",
+          "      <td>1</td>\n",
+          "      <td>F</td>\n",
+          "      <td>1</td>\n",
+          "      <td>10</td>\n",
+          "      <td>48067</td>\n",
+          "    </tr>\n",
+          "    <tr>\n",
+          "      <th>1</th>\n",
+          "      <td>2</td>\n",
+          "      <td>M</td>\n",
+          "      <td>56</td>\n",
+          "      <td>16</td>\n",
+          "      <td>70072</td>\n",
+          "    </tr>\n",
+          "  </tbody>\n",
+          "</table>\n",
+          "</div>"
+         ],
+         "text/plain": [
+          "   user_id gender  age  occupation zip_code\n",
+          "0        1      F    1          10    48067\n",
+          "1        2      M   56          16    70072"
+         ]
+        },
+        "execution_count": 15,
+        "metadata": {},
+        "output_type": "execute_result"
+       }
+      ],
+      "source": [
+       "users.head(2)"
+      ]
+     },
+     {
+      "cell_type": "markdown",
+      "metadata": {},
+      "source": [
+       "### 0.1. DataPreparator"
+      ]
+     },
+     {
+      "cell_type": "markdown",
+      "metadata": {},
+      "source": [
+       "An inner data format in RePlay is a spark dataframe. \n",
+       "\n",
+       "Columns with users' and items' identifiers are required for interaction log. Original user and item identifiers should be named as `user_id` and `item_id`. Those identifiers in section [0.3. Indexing](#indexing) will be converted to integer identifiers, which will be named `user_idx`, `item_idx`. Optional columns for interaction matrix are ``relevance`` and interaction ``timestamp``.\n",
+       "\n",
+       "DataFrames with user or item features should have column `user_id` or `item_id` respectively.\n",
+       "\n",
+       "We implemented DataPreparator class to convert pandas dataframes to spark format and preprocess the data, including renaming/creation of required and optional interaction matrix columns, null check and dates parsing. It is an optional step, if you already have data in Spark DataFrame format, could rename the above mentioned columns, and confident in completeness and quality of the data, skip this step."
+      ]
+     },
+     {
+      "cell_type": "code",
+      "execution_count": 16,
+      "metadata": {},
+      "outputs": [],
+      "source": [
+       "preparator = DataPreparator()"
+      ]
+     },
+     {
+      "cell_type": "markdown",
+      "metadata": {},
+      "source": [
+       "#### Interactions log preprocessing"
+      ]
+     },
+     {
+      "cell_type": "code",
+      "execution_count": 17,
+      "metadata": {},
+      "outputs": [
+       {
+        "name": "stderr",
+        "output_type": "stream",
+        "text": [
+         "13-Jul-22 14:28:06, replay, INFO: Columns with ids of users or items are present in mapping. The dataframe will be treated as an interactions log.\n",
+         "                                                                                \r"
+        ]
+       },
+       {
+        "name": "stdout",
+        "output_type": "stream",
+        "text": [
+         "CPU times: user 128 ms, sys: 59.7 ms, total: 188 ms\n",
+         "Wall time: 5.22 s\n"
+        ]
+       }
+      ],
+      "source": [
+       "%%time\n",
+       "log = preparator.transform(columns_mapping={'user_id': 'userId',\n",
+       "                                      'item_id': 'item_id',\n",
+       "                                      'relevance': 'relevance',\n",
+       "                                      'timestamp': 'timestamp'\n",
+       "                                     }, \n",
+       "                           data=df)"
+      ]
+     },
+     {
+      "cell_type": "code",
+      "execution_count": 18,
+      "metadata": {},
+      "outputs": [
+       {
+        "name": "stdout",
+        "output_type": "stream",
+        "text": [
+         "+-------+-------+---------+-------------------+\n",
+         "|user_id|item_id|relevance|          timestamp|\n",
+         "+-------+-------+---------+-------------------+\n",
+         "|      1|   1193|      5.0|2001-01-01 01:12:40|\n",
+         "|      1|    661|      3.0|2001-01-01 01:35:09|\n",
+         "+-------+-------+---------+-------------------+\n",
+         "only showing top 2 rows\n",
+         "\n"
+        ]
+       }
+      ],
+      "source": [
+       "log.show(2)"
+      ]
+     },
+     {
+      "cell_type": "code",
+      "execution_count": 19,
+      "metadata": {},
+      "outputs": [
+       {
+        "name": "stdout",
+        "output_type": "stream",
+        "text": [
+         "root\n",
+         " |-- user_id: long (nullable = true)\n",
+         " |-- item_id: long (nullable = true)\n",
+         " |-- relevance: double (nullable = true)\n",
+         " |-- timestamp: timestamp (nullable = true)\n",
+         "\n"
+        ]
+       }
+      ],
+      "source": [
+       "log.printSchema()"
+      ]
+     },
+     {
+      "cell_type": "code",
+      "execution_count": 20,
+      "metadata": {},
+      "outputs": [
+       {
+        "name": "stderr",
+        "output_type": "stream",
+        "text": [
+         "                                                                                \r"
+        ]
+       },
+       {
+        "data": {
+         "text/plain": [
+          "'total lines: 1000209, total users: 6040, total items: 3706'"
+         ]
+        },
+        "execution_count": 20,
+        "metadata": {},
+        "output_type": "execute_result"
+       }
+      ],
+      "source": [
+       "get_log_info(log, user_col='user_id', item_col='item_id')"
+      ]
+     },
+     {
+      "cell_type": "markdown",
+      "metadata": {},
+      "source": [
+       "As you see, `userId` was renamed to `user_id` and `timestamp` was converted to `TimestampType`."
+      ]
+     },
+     {
+      "cell_type": "markdown",
+      "metadata": {},
+      "source": [
+       "#### Feature dataframe preprocessing\n",
+       "To transform feature dataframes you could also use DataPreparator:"
+      ]
+     },
+     {
+      "cell_type": "code",
+      "execution_count": 21,
+      "metadata": {},
+      "outputs": [
+       {
+        "name": "stderr",
+        "output_type": "stream",
+        "text": [
+         "13-Jul-22 14:28:13, replay, INFO: Column with ids of users or items is absent in mapping. The dataframe will be treated as a users'/items' features dataframe.\n"
+        ]
+       },
+       {
+        "name": "stdout",
+        "output_type": "stream",
+        "text": [
+         "+-------+------+---+----------+--------+\n",
+         "|user_id|gender|age|occupation|zip_code|\n",
+         "+-------+------+---+----------+--------+\n",
+         "|      1|     F|  1|        10|   48067|\n",
+         "|      2|     M| 56|        16|   70072|\n",
+         "+-------+------+---+----------+--------+\n",
+         "only showing top 2 rows\n",
+         "\n"
+        ]
+       }
+      ],
+      "source": [
+       "user_features = preparator.transform(columns_mapping={'user_id': 'user_id'},\n",
+       "                                     data=users)\n",
+       "user_features.show(2)"
+      ]
+     },
+     {
+      "cell_type": "markdown",
+      "metadata": {},
+      "source": [
+       "Using the DataPreparator is optional, you could convert dataFrame to spark with ``convert_to_spark`` from ``replay.utils.spark_utils.py`` and manually rename columns."
+      ]
+     },
+     {
+      "cell_type": "code",
+      "execution_count": 22,
+      "metadata": {},
+      "outputs": [
+       {
+        "name": "stdout",
+        "output_type": "stream",
+        "text": [
+         "+-------+------+---+----------+--------+\n",
+         "|user_id|gender|age|occupation|zip_code|\n",
+         "+-------+------+---+----------+--------+\n",
+         "|      1|     F|  1|        10|   48067|\n",
+         "|      2|     M| 56|        16|   70072|\n",
+         "+-------+------+---+----------+--------+\n",
+         "only showing top 2 rows\n",
+         "\n"
+        ]
+       }
+      ],
+      "source": [
+       "# the same result without DataPreparator\n",
+       "convert2spark(users).show(2)"
+      ]
+     },
+     {
+      "cell_type": "markdown",
+      "metadata": {},
+      "source": [
+       "### 0.2 Filtering\n",
+       "It is common to filter interactions log by interaction date or rating value or remove items or users with small number of interactions. RePlay offers some filters presented in `replay.preprocessig.filters` module.\n",
+       "We will leave ratings greater than or equal to 3 and remove users with 4 or fewer interactions."
+      ]
+     },
+     {
+      "cell_type": "code",
+      "execution_count": 23,
+      "metadata": {},
+      "outputs": [],
+      "source": [
+       "from replay.preprocessing.filters import filter_by_min_count, filter_out_low_ratings"
+      ]
+     },
+     {
+      "cell_type": "code",
+      "execution_count": 24,
+      "metadata": {},
+      "outputs": [
+       {
+        "data": {
+         "text/plain": [
+          "'total lines: 836478, total users: 6039, total items: 3628'"
+         ]
+        },
+        "execution_count": 24,
+        "metadata": {},
+        "output_type": "execute_result"
+       }
+      ],
+      "source": [
+       "log = filter_out_low_ratings(log, value=3)\n",
+       "get_log_info(log, user_col='user_id', item_col='item_id')"
+      ]
+     },
+     {
+      "cell_type": "code",
+      "execution_count": 25,
+      "metadata": {},
+      "outputs": [
+       {
+        "name": "stderr",
+        "output_type": "stream",
+        "text": [
+         "13-Jul-22 14:28:17, replay, INFO: current threshold removes 1.1954887038272376e-06% of data\n",
+         "[Stage 46:>                                                         (0 + 8) / 8]\r"
+        ]
+       },
+       {
+        "name": "stdout",
+        "output_type": "stream",
+        "text": [
+         "CPU times: user 15.1 ms, sys: 5.92 ms, total: 21.1 ms\n",
+         "Wall time: 6.18 s\n"
+        ]
+       },
+       {
+        "name": "stderr",
+        "output_type": "stream",
+        "text": [
+         "\r\n",
+         "                                                                                \r"
+        ]
+       },
+       {
+        "data": {
+         "text/plain": [
+          "'total lines: 836477, total users: 6038, total items: 3628'"
+         ]
+        },
+        "execution_count": 25,
+        "metadata": {},
+        "output_type": "execute_result"
+       }
+      ],
+      "source": [
+       "%%time\n",
+       "log = filter_by_min_count(log, num_entries=5, group_by='user_id')\n",
+       "get_log_info(log, user_col='user_id', item_col='item_id')"
+      ]
+     },
+     {
+      "cell_type": "markdown",
+      "metadata": {},
+      "source": [
+       "<a id='indexing'></a>\n",
+       "### 0.3. Indexing"
+      ]
+     },
+     {
+      "cell_type": "markdown",
+      "metadata": {},
+      "source": [
+       "RePlay models require columns with users' and items' identifiers _(ids)_ to be named as `user_idx` and `item_idx`. Those _ids_ should be integers starting at zero without gaps. This is important for models that use sparse matrices and define the matrix size as the biggest seen user and item index. Storing _ids_ as integers also help to reduce memory usage compared to string _ids_.\n",
+       "\n",
+       "You should convert user and item _ids_ in interaction's log and feature dataframes. RaPlay offers Indexer class to perform the _ids_ conversion and convert them back after recommendations generation (predict). The Indexer will store label encoders for users and items and allow transforming ids for users and items, which come after the Indexer fit."
+      ]
+     },
+     {
+      "cell_type": "code",
+      "execution_count": 26,
+      "metadata": {},
+      "outputs": [],
+      "source": [
+       "indexer = Indexer(user_col='user_id', item_col='item_id')"
+      ]
+     },
+     {
+      "cell_type": "markdown",
+      "metadata": {},
+      "source": [
+       "Take all available user and item ids from log and features and pass them to Indexer. The _ids_ could repeat, the indexes will be ordered by label frequencies, so the most frequent label gets index 0."
+      ]
+     },
+     {
+      "cell_type": "code",
+      "execution_count": 27,
+      "metadata": {},
+      "outputs": [
+       {
+        "name": "stderr",
+        "output_type": "stream",
+        "text": [
+         "                                                                                \r"
+        ]
+       },
+       {
+        "name": "stdout",
+        "output_type": "stream",
+        "text": [
+         "CPU times: user 52.2 ms, sys: 14.1 ms, total: 66.4 ms\n",
+         "Wall time: 3.76 s\n"
+        ]
+       }
+      ],
+      "source": [
+       "%%time\n",
+       "indexer.fit(users=log.select('user_id').unionByName(user_features.select('user_id')),\n",
+       "            items=log.select('item_id'))"
+      ]
+     },
+     {
+      "cell_type": "code",
+      "execution_count": 28,
+      "metadata": {},
+      "outputs": [
+       {
+        "name": "stderr",
+        "output_type": "stream",
+        "text": [
+         "[Stage 65:==>               (1 + 7) / 8][Stage 66:>                 (0 + 1) / 8]\r"
+        ]
+       },
+       {
+        "name": "stdout",
+        "output_type": "stream",
+        "text": [
+         "+--------+--------+---------+-------------------+\n",
+         "|user_idx|item_idx|relevance|          timestamp|\n",
+         "+--------+--------+---------+-------------------+\n",
+         "|    2645|     242|      4.0|2000-12-30 00:47:02|\n",
+         "|    2645|    1418|      4.0|2000-12-30 00:38:05|\n",
+         "+--------+--------+---------+-------------------+\n",
+         "only showing top 2 rows\n",
+         "\n",
+         "CPU times: user 65.8 ms, sys: 20.8 ms, total: 86.6 ms\n",
+         "Wall time: 3.85 s\n"
+        ]
+       },
+       {
+        "name": "stderr",
+        "output_type": "stream",
+        "text": [
+         "\r\n",
+         "[Stage 66:==============>                                           (2 + 6) / 8]\r\n",
+         "\r\n",
+         "                                                                                \r"
+        ]
+       }
+      ],
+      "source": [
+       "%%time\n",
+       "log_replay = indexer.transform(df=log)\n",
+       "log_replay.show(2)"
+      ]
+     },
+     {
+      "cell_type": "code",
+      "execution_count": 29,
+      "metadata": {},
+      "outputs": [
+       {
+        "name": "stdout",
+        "output_type": "stream",
+        "text": [
+         "+--------+------+---+----------+--------+\n",
+         "|user_idx|gender|age|occupation|zip_code|\n",
+         "+--------+------+---+----------+--------+\n",
+         "|    3861|     F|  1|        10|   48067|\n",
+         "|    2301|     M| 56|        16|   70072|\n",
+         "+--------+------+---+----------+--------+\n",
+         "only showing top 2 rows\n",
+         "\n",
+         "CPU times: user 36.9 ms, sys: 7.24 ms, total: 44.1 ms\n",
+         "Wall time: 352 ms\n"
+        ]
+       }
+      ],
+      "source": [
+       "%%time\n",
+       "user_features_replay = indexer.transform(df=user_features)\n",
+       "user_features_replay.show(2)"
+      ]
+     },
+     {
+      "cell_type": "markdown",
+      "metadata": {},
+      "source": [
+       "### 0.4. Split"
+      ]
+     },
+     {
+      "cell_type": "markdown",
+      "metadata": {},
+      "source": [
+       "RePlay provides you with data splitters to reproduce a validation schemas widely-used in recommender systems. Splitters return cached dataframes to compute them once and re-use for models training, inference and metrics calculation.\n",
+       "\n",
+       "`UserSplitter` takes ``item_test_size`` items for ``user_test_size`` user to the test dataset."
+      ]
+     },
+     {
+      "cell_type": "code",
+      "execution_count": 30,
+      "metadata": {
+       "ExecuteTime": {
+        "end_time": "2020-02-10T15:59:50.986401Z",
+        "start_time": "2020-02-10T15:59:42.042998Z"
+       },
+       "jupyter": {
+        "outputs_hidden": false
+       }
+      },
+      "outputs": [
+       {
+        "name": "stderr",
+        "output_type": "stream",
+        "text": [
+         "                                                                                \r"
+        ]
+       },
+       {
+        "name": "stdout",
+        "output_type": "stream",
+        "text": [
+         "833977 2499\n",
+         "CPU times: user 50.9 ms, sys: 18.1 ms, total: 69 ms\n",
+         "Wall time: 11.9 s\n"
+        ]
+       }
+      ],
+      "source": [
+       "%%time\n",
+       "splitter = UserSplitter(\n",
+       "    drop_cold_items=True,\n",
+       "    drop_cold_users=True,\n",
+       "    item_test_size=K,\n",
+       "    user_test_size=500,\n",
+       "    seed=SEED,\n",
+       "    shuffle=True\n",
+       ")\n",
+       "train, test = splitter.split(log_replay)\n",
+       "print(train.count(), test.count())"
+      ]
+     },
+     {
+      "cell_type": "code",
+      "execution_count": 31,
+      "metadata": {},
+      "outputs": [
+       {
+        "data": {
+         "text/plain": [
+          "True"
+         ]
+        },
+        "execution_count": 31,
+        "metadata": {},
+        "output_type": "execute_result"
+       }
+      ],
+      "source": [
+       "test.is_cached"
+      ]
+     },
+     {
+      "cell_type": "markdown",
+      "metadata": {},
+      "source": [
+       "## 1. Models training\n",
+       "\n",
+       "#### SLIM"
+      ]
+     },
+     {
+      "cell_type": "code",
+      "execution_count": 32,
+      "metadata": {},
+      "outputs": [],
+      "source": [
+       "slim = SLIM(seed=SEED)"
+      ]
+     },
+     {
+      "cell_type": "code",
+      "execution_count": 33,
+      "metadata": {},
+      "outputs": [
+       {
+        "name": "stderr",
+        "output_type": "stream",
+        "text": [
+         "[Stage 169:==================================================>    (22 + 2) / 24]\r"
+        ]
+       },
+       {
+        "name": "stdout",
+        "output_type": "stream",
+        "text": [
+         "CPU times: user 1.78 s, sys: 140 ms, total: 1.92 s\n",
+         "Wall time: 41 s\n"
+        ]
+       },
+       {
+        "name": "stderr",
+        "output_type": "stream",
+        "text": [
+         "\r\n",
+         "                                                                                \r"
+        ]
+       }
+      ],
+      "source": [
+       "%%time\n",
+       "slim.fit(log=train)"
+      ]
+     },
+     {
+      "cell_type": "code",
+      "execution_count": 34,
+      "metadata": {},
+      "outputs": [
+       {
+        "name": "stderr",
+        "output_type": "stream",
+        "text": [
+         "13-Jul-22 14:29:23, replay, INFO: This model can't predict cold items, they will be ignored\n"
+        ]
+       },
+       {
+        "name": "stdout",
+        "output_type": "stream",
+        "text": [
+         "CPU times: user 34.6 ms, sys: 17.8 ms, total: 52.5 ms\n",
+         "Wall time: 2.2 s\n"
+        ]
+       }
+      ],
+      "source": [
+       "%%time\n",
+       "\n",
+       "recs = slim.predict(\n",
+       "    k=K,\n",
+       "    users=test.select('user_idx').distinct(),\n",
+       "    log=train,\n",
+       "    filter_seen_items=True\n",
+       ")"
+      ]
+     },
+     {
+      "cell_type": "code",
+      "execution_count": 35,
+      "metadata": {},
+      "outputs": [
+       {
+        "name": "stderr",
+        "output_type": "stream",
+        "text": [
+         "[Stage 256:=============================================>         (20 + 4) / 24]\r"
+        ]
+       },
+       {
+        "name": "stdout",
+        "output_type": "stream",
+        "text": [
+         "+--------+--------+------------------+\n",
+         "|user_idx|item_idx|         relevance|\n",
+         "+--------+--------+------------------+\n",
+         "|     282|      15|1.0327709816356303|\n",
+         "|     282|      80|0.9718415807887311|\n",
+         "+--------+--------+------------------+\n",
+         "only showing top 2 rows\n",
+         "\n"
+        ]
+       },
+       {
+        "name": "stderr",
+        "output_type": "stream",
+        "text": [
+         "\r\n",
+         "                                                                                \r"
+        ]
+       }
+      ],
+      "source": [
+       "recs.show(2)"
+      ]
+     },
+     {
+      "cell_type": "markdown",
+      "metadata": {},
+      "source": [
+       "## 2. Models evaluation"
+      ]
+     },
+     {
+      "cell_type": "markdown",
+      "metadata": {},
+      "source": [
+       "RePlay implements some popular recommenders' quality metrics. Use pure metrics or calculate a set of chosen metrics and compare models with the ``Experiment`` class."
+      ]
+     },
+     {
+      "cell_type": "code",
+      "execution_count": 36,
+      "metadata": {
+       "ExecuteTime": {
+        "end_time": "2020-02-10T16:07:28.942205Z",
+        "start_time": "2020-02-10T16:07:26.281475Z"
+       },
+       "jupyter": {
+        "outputs_hidden": false
+       }
+      },
+      "outputs": [],
+      "source": [
+       "metrics = Experiment(test, {NDCG(): K,\n",
+       "                            MAP() : K,\n",
+       "                            HitRate(): [1, K],\n",
+       "                            Coverage(train): K\n",
+       "                           })"
+      ]
+     },
+     {
+      "cell_type": "code",
+      "execution_count": 37,
+      "metadata": {},
+      "outputs": [
+       {
+        "name": "stderr",
+        "output_type": "stream",
+        "text": [
+         "                                                                                \r"
+        ]
+       },
+       {
+        "name": "stdout",
+        "output_type": "stream",
+        "text": [
+         "CPU times: user 182 ms, sys: 107 ms, total: 288 ms\n",
+         "Wall time: 26.2 s\n"
+        ]
+       },
+       {
+        "data": {
+         "text/html": [
+          "<div>\n",
+          "<style scoped>\n",
+          "    .dataframe tbody tr th:only-of-type {\n",
+          "        vertical-align: middle;\n",
+          "    }\n",
+          "\n",
+          "    .dataframe tbody tr th {\n",
+          "        vertical-align: top;\n",
+          "    }\n",
+          "\n",
+          "    .dataframe thead th {\n",
+          "        text-align: right;\n",
+          "    }\n",
+          "</style>\n",
+          "<table border=\"1\" class=\"dataframe\">\n",
+          "  <thead>\n",
+          "    <tr style=\"text-align: right;\">\n",
+          "      <th></th>\n",
+          "      <th>Coverage@5</th>\n",
+          "      <th>HitRate@1</th>\n",
+          "      <th>HitRate@5</th>\n",
+          "      <th>MAP@5</th>\n",
+          "      <th>NDCG@5</th>\n",
+          "    </tr>\n",
+          "  </thead>\n",
+          "  <tbody>\n",
+          "    <tr>\n",
+          "      <th>SLIM</th>\n",
+          "      <td>0.151916</td>\n",
+          "      <td>0.22</td>\n",
+          "      <td>0.556</td>\n",
+          "      <td>0.10006</td>\n",
+          "      <td>0.172416</td>\n",
+          "    </tr>\n",
+          "  </tbody>\n",
+          "</table>\n",
+          "</div>"
+         ],
+         "text/plain": [
+          "      Coverage@5  HitRate@1  HitRate@5    MAP@5    NDCG@5\n",
+          "SLIM    0.151916       0.22      0.556  0.10006  0.172416"
+         ]
+        },
+        "execution_count": 37,
+        "metadata": {},
+        "output_type": "execute_result"
+       }
+      ],
+      "source": [
+       "%%time\n",
+       "metrics.add_result(\"SLIM\", recs)\n",
+       "metrics.results"
+      ]
+     },
+     {
+      "cell_type": "markdown",
+      "metadata": {},
+      "source": [
+       "## 3. Hyperparameters optimization"
+      ]
+     },
+     {
+      "cell_type": "markdown",
+      "metadata": {},
+      "source": [
+       "#### 3.1 Search"
+      ]
+     },
+     {
+      "cell_type": "code",
+      "execution_count": 38,
+      "metadata": {},
+      "outputs": [
+       {
+        "name": "stderr",
+        "output_type": "stream",
+        "text": [
+         "                                                                                \r"
+        ]
+       }
+      ],
+      "source": [
+       "# data split for hyperparameters optimization\n",
+       "train_opt, val_opt = splitter.split(train)"
+      ]
+     },
+     {
+      "cell_type": "code",
+      "execution_count": 39,
+      "metadata": {},
+      "outputs": [
+       {
+        "name": "stderr",
+        "output_type": "stream",
+        "text": [
+         "\u001b[32m[I 2022-07-13 14:31:50,885]\u001b[0m A new study created in memory with name: no-name-11180cb9-31dc-40a1-bb83-a71f5c182226\u001b[0m\n",
+         "13-Jul-22 14:32:34, replay, INFO: This model can't predict cold items, they will be ignored\n",
+         "\u001b[32m[I 2022-07-13 14:32:55,945]\u001b[0m Trial 0 finished with value: 0.1734326589995294 and parameters: {'beta': 0.01, 'lambda_': 0.01}. Best is trial 0 with value: 0.1734326589995294.\u001b[0m\n",
+         "13-Jul-22 14:33:54, replay, INFO: This model can't predict cold items, they will be ignored\n",
+         "\u001b[32m[I 2022-07-13 14:34:12,212]\u001b[0m Trial 1 finished with value: 0.170801871243933 and parameters: {'beta': 1.4507835506704378, 'lambda_': 0.00040535434413768067}. Best is trial 0 with value: 0.1734326589995294.\u001b[0m\n",
+         "13-Jul-22 14:35:05, replay, INFO: This model can't predict cold items, they will be ignored\n",
+         "\u001b[32m[I 2022-07-13 14:35:31,316]\u001b[0m Trial 2 finished with value: 0.17174942939647048 and parameters: {'beta': 1.6339267240132733, 'lambda_': 0.00486422220451093}. Best is trial 0 with value: 0.1734326589995294.\u001b[0m\n",
+         "13-Jul-22 14:36:42, replay, INFO: This model can't predict cold items, they will be ignored\n",
+         "\u001b[32m[I 2022-07-13 14:36:58,354]\u001b[0m Trial 3 finished with value: 0.1733478734928956 and parameters: {'beta': 0.005254240941865545, 'lambda_': 0.008512888457054401}. Best is trial 0 with value: 0.1734326589995294.\u001b[0m\n",
+         "13-Jul-22 14:37:31, replay, INFO: This model can't predict cold items, they will be ignored\n",
+         "\u001b[32m[I 2022-07-13 14:37:40,544]\u001b[0m Trial 4 finished with value: 0.1319152163252058 and parameters: {'beta': 0.275262805349141, 'lambda_': 0.4087794327917848}. Best is trial 0 with value: 0.1734326589995294.\u001b[0m\n",
+         "13-Jul-22 14:38:28, replay, INFO: This model can't predict cold items, they will be ignored\n",
+         "\u001b[32m[I 2022-07-13 14:38:46,175]\u001b[0m Trial 5 finished with value: 0.17268282322571415 and parameters: {'beta': 0.004856924351248056, 'lambda_': 0.0015723621019677425}. Best is trial 0 with value: 0.1734326589995294.\u001b[0m\n",
+         "13-Jul-22 14:39:24, replay, INFO: This model can't predict cold items, they will be ignored\n",
+         "\u001b[32m[I 2022-07-13 14:39:36,004]\u001b[0m Trial 6 finished with value: 0.13718231066049125 and parameters: {'beta': 4.03093674008769e-06, 'lambda_': 0.28009404883605465}. Best is trial 0 with value: 0.1734326589995294.\u001b[0m\n",
+         "13-Jul-22 14:42:25, replay, INFO: This model can't predict cold items, they will be ignored\n",
+         "\u001b[32m[I 2022-07-13 14:42:41,969]\u001b[0m Trial 7 finished with value: 0.1704819323098413 and parameters: {'beta': 1.2212623794542685e-05, 'lambda_': 5.021168061712835e-05}. Best is trial 0 with value: 0.1734326589995294.\u001b[0m\n",
+         "13-Jul-22 14:43:13, replay, INFO: This model can't predict cold items, they will be ignored\n",
+         "\u001b[32m[I 2022-07-13 14:43:25,946]\u001b[0m Trial 8 finished with value: 0.14218128553004544 and parameters: {'beta': 1.135462265570822, 'lambda_': 0.26187608514471244}. Best is trial 0 with value: 0.1734326589995294.\u001b[0m\n",
+         "13-Jul-22 14:43:47, replay, INFO: This model can't predict cold items, they will be ignored\n",
+         "\u001b[32m[I 2022-07-13 14:44:21,816]\u001b[0m Trial 9 finished with value: 0.08005579449746636 and parameters: {'beta': 0.0051851312246645066, 'lambda_': 1.978537848810918}. Best is trial 0 with value: 0.1734326589995294.\u001b[0m\n",
+         "13-Jul-22 14:47:38, replay, INFO: This model can't predict cold items, they will be ignored\n",
+         "\u001b[32m[I 2022-07-13 14:48:01,220]\u001b[0m Trial 10 finished with value: 0.1700961159087662 and parameters: {'beta': 0.0001466784414890987, 'lambda_': 1.2114175895643672e-06}. Best is trial 0 with value: 0.1734326589995294.\u001b[0m\n",
+         "13-Jul-22 14:48:51, replay, INFO: This model can't predict cold items, they will be ignored\n",
+         "\u001b[32m[I 2022-07-13 14:49:06,792]\u001b[0m Trial 11 finished with value: 0.17378304091911687 and parameters: {'beta': 0.04262602807574715, 'lambda_': 0.011936660561585872}. Best is trial 11 with value: 0.17378304091911687.\u001b[0m\n",
+         "13-Jul-22 14:49:50, replay, INFO: This model can't predict cold items, they will be ignored\n",
+         "\u001b[32m[I 2022-07-13 14:50:04,661]\u001b[0m Trial 12 finished with value: 0.1724164035159464 and parameters: {'beta': 0.0630716454428016, 'lambda_': 0.03295203383609872}. Best is trial 11 with value: 0.17378304091911687.\u001b[0m\n",
+         "13-Jul-22 14:51:17, replay, INFO: This model can't predict cold items, they will be ignored\n",
+         "\u001b[32m[I 2022-07-13 14:51:32,698]\u001b[0m Trial 13 finished with value: 0.17079173328024091 and parameters: {'beta': 0.00020027240618393754, 'lambda_': 0.00014277702187791752}. Best is trial 11 with value: 0.17378304091911687.\u001b[0m\n",
+         "13-Jul-22 14:52:22, replay, INFO: This model can't predict cold items, they will be ignored\n",
+         "\u001b[32m[I 2022-07-13 14:52:35,576]\u001b[0m Trial 14 finished with value: 0.1738847556189315 and parameters: {'beta': 0.061429815496712774, 'lambda_': 0.02613996164121192}. Best is trial 14 with value: 0.1738847556189315.\u001b[0m\n"
+        ]
+       },
+       {
+        "name": "stdout",
+        "output_type": "stream",
+        "text": [
+         "CPU times: user 35.5 s, sys: 5.67 s, total: 41.1 s\n",
+         "Wall time: 20min 44s\n"
+        ]
+       }
+      ],
+      "source": [
+       "%%time\n",
+       "best_params = slim.optimize(train_opt, val_opt, criterion=NDCG(), k=K, budget=15)"
+      ]
+     },
+     {
+      "cell_type": "code",
+      "execution_count": 40,
+      "metadata": {},
+      "outputs": [
+       {
+        "data": {
+         "text/plain": [
+          "{'beta': 0.061429815496712774, 'lambda_': 0.02613996164121192}"
+         ]
+        },
+        "execution_count": 40,
+        "metadata": {},
+        "output_type": "execute_result"
+       }
+      ],
+      "source": [
+       "best_params"
+      ]
+     },
+     {
+      "cell_type": "markdown",
+      "metadata": {},
+      "source": [
+       "#### 3.2 Compare with previous"
+      ]
+     },
+     {
+      "cell_type": "code",
+      "execution_count": 41,
+      "metadata": {},
+      "outputs": [],
+      "source": [
+       "def fit_predict_evaluate(model, experiment, name):\n",
+       "    model.fit(log=train)\n",
+       "\n",
+       "    recs = model.predict(\n",
+       "        k=K,\n",
+       "        users=test.select('user_idx').distinct(),\n",
+       "        log=train,\n",
+       "        filter_seen_items=True\n",
+       "    )\n",
+       "\n",
+       "    experiment.add_result(name, recs)\n",
+       "    return recs"
+      ]
+     },
+     {
+      "cell_type": "code",
+      "execution_count": 42,
+      "metadata": {},
+      "outputs": [
+       {
+        "name": "stderr",
+        "output_type": "stream",
+        "text": [
+         "13-Jul-22 14:53:17, replay, INFO: This model can't predict cold items, they will be ignored\n",
+         "                                                                                \r"
+        ]
+       },
+       {
+        "name": "stdout",
+        "output_type": "stream",
+        "text": [
+         "CPU times: user 2.28 s, sys: 375 ms, total: 2.65 s\n",
+         "Wall time: 1min 4s\n"
+        ]
+       },
+       {
+        "data": {
+         "text/html": [
+          "<div>\n",
+          "<style scoped>\n",
+          "    .dataframe tbody tr th:only-of-type {\n",
+          "        vertical-align: middle;\n",
+          "    }\n",
+          "\n",
+          "    .dataframe tbody tr th {\n",
+          "        vertical-align: top;\n",
+          "    }\n",
+          "\n",
+          "    .dataframe thead th {\n",
+          "        text-align: right;\n",
+          "    }\n",
+          "</style>\n",
+          "<table border=\"1\" class=\"dataframe\">\n",
+          "  <thead>\n",
+          "    <tr style=\"text-align: right;\">\n",
+          "      <th></th>\n",
+          "      <th>Coverage@5</th>\n",
+          "      <th>HitRate@1</th>\n",
+          "      <th>HitRate@5</th>\n",
+          "      <th>MAP@5</th>\n",
+          "      <th>NDCG@5</th>\n",
+          "    </tr>\n",
+          "  </thead>\n",
+          "  <tbody>\n",
+          "    <tr>\n",
+          "      <th>SLIM</th>\n",
+          "      <td>0.151916</td>\n",
+          "      <td>0.220</td>\n",
+          "      <td>0.556</td>\n",
+          "      <td>0.100060</td>\n",
+          "      <td>0.172416</td>\n",
+          "    </tr>\n",
+          "    <tr>\n",
+          "      <th>SLIM_optimized</th>\n",
+          "      <td>0.141163</td>\n",
+          "      <td>0.214</td>\n",
+          "      <td>0.568</td>\n",
+          "      <td>0.099273</td>\n",
+          "      <td>0.172007</td>\n",
+          "    </tr>\n",
+          "  </tbody>\n",
+          "</table>\n",
+          "</div>"
+         ],
+         "text/plain": [
+          "                Coverage@5  HitRate@1  HitRate@5     MAP@5    NDCG@5\n",
+          "SLIM              0.151916      0.220      0.556  0.100060  0.172416\n",
+          "SLIM_optimized    0.141163      0.214      0.568  0.099273  0.172007"
+         ]
+        },
+        "execution_count": 42,
+        "metadata": {},
+        "output_type": "execute_result"
+       }
+      ],
+      "source": [
+       "%%time\n",
+       "recs = fit_predict_evaluate(SLIM(**best_params, seed=SEED), metrics, 'SLIM_optimized')\n",
+       "recs.cache() #caching for further processing\n",
+       "metrics.results.sort_values('NDCG@5', ascending=False)"
+      ]
+     },
+     {
+      "cell_type": "markdown",
+      "metadata": {},
+      "source": [
+       "The optimized model was better on the validation dataset, but shows comparable quality on test (better by HitRate@5 and worse by the other quality metrics). "
+      ]
+     },
+     {
+      "cell_type": "markdown",
+      "metadata": {},
+      "source": [
+       "## 4. Getting final recommendations "
+      ]
+     },
+     {
+      "cell_type": "markdown",
+      "metadata": {},
+      "source": [
+       "### Return to original user and item identifiers"
+      ]
+     },
+     {
+      "cell_type": "code",
+      "execution_count": 43,
+      "metadata": {},
+      "outputs": [
+       {
+        "name": "stderr",
+        "output_type": "stream",
+        "text": [
+         "[Stage 2721:======================================>               (17 + 7) / 24]\r"
+        ]
+       },
+       {
+        "name": "stdout",
+        "output_type": "stream",
+        "text": [
+         "+-------+-------+------------------+\n",
+         "|user_id|item_id|         relevance|\n",
+         "+-------+-------+------------------+\n",
+         "|   5107|    527| 1.046002020356746|\n",
+         "|   5107|   2599|0.9492305434804991|\n",
+         "+-------+-------+------------------+\n",
+         "only showing top 2 rows\n",
+         "\n",
+         "CPU times: user 754 ms, sys: 296 ms, total: 1.05 s\n",
+         "Wall time: 6.67 s\n"
+        ]
+       },
+       {
+        "name": "stderr",
+        "output_type": "stream",
+        "text": [
+         "\r\n",
+         "                                                                                \r"
+        ]
+       }
+      ],
+      "source": [
+       "%%time\n",
+       "recs = indexer.inverse_transform(recs)\n",
+       "recs.show(2)"
+      ]
+     },
+     {
+      "cell_type": "markdown",
+      "metadata": {},
+      "source": [
+       "### Convert to pandas or save"
+      ]
+     },
+     {
+      "cell_type": "code",
+      "execution_count": 44,
+      "metadata": {},
+      "outputs": [
+       {
+        "data": {
+         "text/html": [
+          "<div>\n",
+          "<style scoped>\n",
+          "    .dataframe tbody tr th:only-of-type {\n",
+          "        vertical-align: middle;\n",
+          "    }\n",
+          "\n",
+          "    .dataframe tbody tr th {\n",
+          "        vertical-align: top;\n",
+          "    }\n",
+          "\n",
+          "    .dataframe thead th {\n",
+          "        text-align: right;\n",
+          "    }\n",
+          "</style>\n",
+          "<table border=\"1\" class=\"dataframe\">\n",
+          "  <thead>\n",
+          "    <tr style=\"text-align: right;\">\n",
+          "      <th></th>\n",
+          "      <th>user_id</th>\n",
+          "      <th>item_id</th>\n",
+          "      <th>relevance</th>\n",
+          "    </tr>\n",
+          "  </thead>\n",
+          "  <tbody>\n",
+          "    <tr>\n",
+          "      <th>0</th>\n",
+          "      <td>5107</td>\n",
+          "      <td>527</td>\n",
+          "      <td>1.046002</td>\n",
+          "    </tr>\n",
+          "    <tr>\n",
+          "      <th>1</th>\n",
+          "      <td>5107</td>\n",
+          "      <td>2599</td>\n",
+          "      <td>0.949231</td>\n",
+          "    </tr>\n",
+          "  </tbody>\n",
+          "</table>\n",
+          "</div>"
+         ],
+         "text/plain": [
+          "   user_id  item_id  relevance\n",
+          "0     5107      527   1.046002\n",
+          "1     5107     2599   0.949231"
+         ]
+        },
+        "execution_count": 44,
+        "metadata": {},
+        "output_type": "execute_result"
+       }
+      ],
+      "source": [
+       "recs_pd = recs.toPandas()\n",
+       "recs_pd.head(2)"
+      ]
+     },
+     {
+      "cell_type": "code",
+      "execution_count": 45,
+      "metadata": {},
+      "outputs": [
+       {
+        "name": "stderr",
+        "output_type": "stream",
+        "text": [
+         "\r\n",
+         "[Stage 2751:>                                                      (0 + 8) / 24]\r"
+        ]
+       },
+       {
+        "name": "stdout",
+        "output_type": "stream",
+        "text": [
+         "CPU times: user 4.62 ms, sys: 4.24 ms, total: 8.86 ms\n",
+         "Wall time: 2.75 s\n"
+        ]
+       },
+       {
+        "name": "stderr",
+        "output_type": "stream",
+        "text": [
+         "\r\n",
+         "[Stage 2751:==================>                                    (8 + 8) / 24]\r\n",
+         "\r\n",
+         "                                                                                \r"
+        ]
+       }
+      ],
+      "source": [
+       "%%time\n",
+       "recs.write.parquet(path='./slim_recs.parquet', mode='overwrite')"
+      ]
+     },
+     {
+      "cell_type": "markdown",
+      "metadata": {},
+      "source": [
+       "## 4. Save and load"
+      ]
+     },
+     {
+      "cell_type": "markdown",
+      "metadata": {},
+      "source": [
+       "RePlay allows saving and loading fitted models with `save` and `load` functions of `model_handler` module. Model is saved as a folder with all necessary parameters and data."
+      ]
+     },
+     {
+      "cell_type": "code",
+      "execution_count": 46,
+      "metadata": {},
+      "outputs": [
+       {
+        "name": "stderr",
+        "output_type": "stream",
+        "text": [
+         "\r\n",
+         "[Stage 2762:>                                                       (0 + 1) / 1]\r\n",
+         "\r\n",
+         "                                                                                \r"
+        ]
+       },
+       {
+        "name": "stdout",
+        "output_type": "stream",
+        "text": [
+         "CPU times: user 715 ms, sys: 273 ms, total: 988 ms\n",
+         "Wall time: 4.57 s\n"
+        ]
+       }
+      ],
+      "source": [
+       "%%time\n",
+       "save_indexer(indexer, './indexer_ml1')\n",
+       "indexer = load_indexer('./indexer_ml1')"
+      ]
+     },
+     {
+      "cell_type": "code",
+      "execution_count": 47,
+      "metadata": {},
+      "outputs": [
+       {
+        "name": "stderr",
+        "output_type": "stream",
+        "text": [
+         "                                                                                \r"
+        ]
+       },
+       {
+        "name": "stdout",
+        "output_type": "stream",
+        "text": [
+         "CPU times: user 66.1 ms, sys: 59 ms, total: 125 ms\n",
+         "Wall time: 42.4 s\n"
+        ]
+       }
+      ],
+      "source": [
+       "%%time\n",
+       "save(slim, path='./slim_best_params')\n",
+       "slim_loaded = load('./slim_best_params')"
+      ]
+     },
+     {
+      "cell_type": "code",
+      "execution_count": 48,
+      "metadata": {},
+      "outputs": [
+       {
+        "data": {
+         "text/plain": [
+          "(0.061429815496712774, 0.02613996164121192)"
+         ]
+        },
+        "execution_count": 48,
+        "metadata": {},
+        "output_type": "execute_result"
+       }
+      ],
+      "source": [
+       "slim_loaded.beta, slim_loaded.lambda_"
+      ]
+     },
+     {
+      "cell_type": "code",
+      "execution_count": 49,
+      "metadata": {},
+      "outputs": [
+       {
+        "name": "stderr",
+        "output_type": "stream",
+        "text": [
+         "13-Jul-22 14:54:38, replay, INFO: This model can't predict cold items, they will be ignored\n",
+         "[Stage 2842:========================================>             (18 + 6) / 24]\r"
+        ]
+       },
+       {
+        "name": "stdout",
+        "output_type": "stream",
+        "text": [
+         "+--------+--------+------------------+\n",
+         "|user_idx|item_idx|         relevance|\n",
+         "+--------+--------+------------------+\n",
+         "|     282|      15|1.0362708717674016|\n",
+         "|     282|      61|0.9560245729412186|\n",
+         "+--------+--------+------------------+\n",
+         "only showing top 2 rows\n",
+         "\n",
+         "CPU times: user 66.2 ms, sys: 33.3 ms, total: 99.5 ms\n",
+         "Wall time: 10.4 s\n"
+        ]
+       },
+       {
+        "name": "stderr",
+        "output_type": "stream",
+        "text": [
+         "\r\n",
+         "                                                                                \r"
+        ]
+       }
+      ],
+      "source": [
+       "%%time\n",
+       "pred_from_loaded = slim_loaded.predict(k=K,\n",
+       "    users=test.select('user_idx').distinct(),\n",
+       "    log=train,\n",
+       "    filter_seen_items=True)\n",
+       "pred_from_loaded.show(2)"
+      ]
+     },
+     {
+      "cell_type": "code",
+      "execution_count": 50,
+      "metadata": {},
+      "outputs": [
+       {
+        "name": "stderr",
+        "output_type": "stream",
+        "text": [
+         "[Stage 2868:==========================================>           (19 + 5) / 24]\r"
+        ]
+       },
+       {
+        "name": "stdout",
+        "output_type": "stream",
+        "text": [
+         "+-------+-------+------------------+\n",
+         "|user_id|item_id|         relevance|\n",
+         "+-------+-------+------------------+\n",
+         "|   5107|    527|1.0362708717674016|\n",
+         "|   5107|   2599|0.9560245729412186|\n",
+         "+-------+-------+------------------+\n",
+         "only showing top 2 rows\n",
+         "\n",
+         "CPU times: user 886 ms, sys: 341 ms, total: 1.23 s\n",
+         "Wall time: 7.32 s\n"
+        ]
+       },
+       {
+        "name": "stderr",
+        "output_type": "stream",
+        "text": [
+         "\r\n",
+         "                                                                                \r"
+        ]
+       }
+      ],
+      "source": [
+       "%%time\n",
+       "recs = indexer.inverse_transform(pred_from_loaded)\n",
+       "recs.show(2)"
+      ]
+     },
+     {
+      "cell_type": "markdown",
+      "metadata": {},
+      "source": [
+       "## 5. Other RePlay models"
+      ]
+     },
+     {
+      "attachments": {},
+      "cell_type": "markdown",
+      "metadata": {},
+      "source": [
+       "#### ALS\n",
+       "Commonly-used matrix factorization algorithm."
+      ]
+     },
+     {
+      "cell_type": "code",
+      "execution_count": null,
+      "metadata": {},
+      "outputs": [],
+      "source": [
+       "%%time\n",
+       "recs = fit_predict_evaluate(ALSWrap(rank=100, seed=SEED), metrics, 'ALS')\n",
+       "metrics.results.sort_values('NDCG@5', ascending=False)"
+      ]
+     },
+     {
+      "cell_type": "markdown",
+      "metadata": {},
+      "source": [
+       "#### ItemKNN\n",
+       "Commonly-used item-based recommender"
+      ]
+     },
+     {
+      "cell_type": "code",
+      "execution_count": 52,
+      "metadata": {},
+      "outputs": [
+       {
+        "name": "stderr",
+        "output_type": "stream",
+        "text": [
+         "13-Jul-22 15:00:29, replay, INFO: This model can't predict cold items, they will be ignored\n",
+         "                                                                                \r"
+        ]
+       },
+       {
+        "name": "stdout",
+        "output_type": "stream",
+        "text": [
+         "CPU times: user 373 ms, sys: 413 ms, total: 786 ms\n",
+         "Wall time: 3min 3s\n"
+        ]
+       },
+       {
+        "data": {
+         "text/html": [
+          "<div>\n",
+          "<style scoped>\n",
+          "    .dataframe tbody tr th:only-of-type {\n",
+          "        vertical-align: middle;\n",
+          "    }\n",
+          "\n",
+          "    .dataframe tbody tr th {\n",
+          "        vertical-align: top;\n",
+          "    }\n",
+          "\n",
+          "    .dataframe thead th {\n",
+          "        text-align: right;\n",
+          "    }\n",
+          "</style>\n",
+          "<table border=\"1\" class=\"dataframe\">\n",
+          "  <thead>\n",
+          "    <tr style=\"text-align: right;\">\n",
+          "      <th></th>\n",
+          "      <th>Coverage@5</th>\n",
+          "      <th>HitRate@1</th>\n",
+          "      <th>HitRate@5</th>\n",
+          "      <th>MAP@5</th>\n",
+          "      <th>NDCG@5</th>\n",
+          "    </tr>\n",
+          "  </thead>\n",
+          "  <tbody>\n",
+          "    <tr>\n",
+          "      <th>SLIM</th>\n",
+          "      <td>0.151916</td>\n",
+          "      <td>0.220</td>\n",
+          "      <td>0.556</td>\n",
+          "      <td>0.100060</td>\n",
+          "      <td>0.172416</td>\n",
+          "    </tr>\n",
+          "    <tr>\n",
+          "      <th>SLIM_optimized</th>\n",
+          "      <td>0.141163</td>\n",
+          "      <td>0.214</td>\n",
+          "      <td>0.568</td>\n",
+          "      <td>0.099273</td>\n",
+          "      <td>0.172007</td>\n",
+          "    </tr>\n",
+          "    <tr>\n",
+          "      <th>ALS</th>\n",
+          "      <td>0.196305</td>\n",
+          "      <td>0.202</td>\n",
+          "      <td>0.550</td>\n",
+          "      <td>0.086360</td>\n",
+          "      <td>0.156045</td>\n",
+          "    </tr>\n",
+          "    <tr>\n",
+          "      <th>ItemKNN</th>\n",
+          "      <td>0.050731</td>\n",
+          "      <td>0.168</td>\n",
+          "      <td>0.390</td>\n",
+          "      <td>0.063387</td>\n",
+          "      <td>0.113365</td>\n",
+          "    </tr>\n",
+          "  </tbody>\n",
+          "</table>\n",
+          "</div>"
+         ],
+         "text/plain": [
+          "                Coverage@5  HitRate@1  HitRate@5     MAP@5    NDCG@5\n",
+          "SLIM              0.151916      0.220      0.556  0.100060  0.172416\n",
+          "SLIM_optimized    0.141163      0.214      0.568  0.099273  0.172007\n",
+          "ALS               0.196305      0.202      0.550  0.086360  0.156045\n",
+          "ItemKNN               0.050731      0.168      0.390  0.063387  0.113365"
+         ]
+        },
+        "execution_count": 52,
+        "metadata": {},
+        "output_type": "execute_result"
+       }
+      ],
+      "source": [
+       "%%time\n",
+       "recs = fit_predict_evaluate(ItemKNN(num_neighbours=100), metrics, 'ItemKNN')\n",
+       "metrics.results.sort_values('NDCG@5', ascending=False)"
+      ]
+     },
+     {
+      "cell_type": "markdown",
+      "metadata": {},
+      "source": [
+       "## 6 Compare RePlay models with others\n",
+       "To easily evaluate recommendations obtained from other sources, read and pass these recommendations to ``Experiment``"
+      ]
+     },
+     {
+      "cell_type": "code",
+      "execution_count": 53,
+      "metadata": {},
+      "outputs": [],
+      "source": [
+       "import pyspark.sql.functions as sf"
+      ]
+     },
+     {
+      "cell_type": "code",
+      "execution_count": 54,
+      "metadata": {},
+      "outputs": [
+       {
+        "name": "stderr",
+        "output_type": "stream",
+        "text": [
+         "                                                                                \r"
+        ]
+       },
+       {
+        "data": {
+         "text/html": [
+          "<div>\n",
+          "<style scoped>\n",
+          "    .dataframe tbody tr th:only-of-type {\n",
+          "        vertical-align: middle;\n",
+          "    }\n",
+          "\n",
+          "    .dataframe tbody tr th {\n",
+          "        vertical-align: top;\n",
+          "    }\n",
+          "\n",
+          "    .dataframe thead th {\n",
+          "        text-align: right;\n",
+          "    }\n",
+          "</style>\n",
+          "<table border=\"1\" class=\"dataframe\">\n",
+          "  <thead>\n",
+          "    <tr style=\"text-align: right;\">\n",
+          "      <th></th>\n",
+          "      <th>Coverage@5</th>\n",
+          "      <th>HitRate@1</th>\n",
+          "      <th>HitRate@5</th>\n",
+          "      <th>MAP@5</th>\n",
+          "      <th>NDCG@5</th>\n",
+          "    </tr>\n",
+          "  </thead>\n",
+          "  <tbody>\n",
+          "    <tr>\n",
+          "      <th>SLIM</th>\n",
+          "      <td>0.151916</td>\n",
+          "      <td>0.220</td>\n",
+          "      <td>0.556</td>\n",
+          "      <td>0.100060</td>\n",
+          "      <td>0.172416</td>\n",
+          "    </tr>\n",
+          "    <tr>\n",
+          "      <th>SLIM_optimized</th>\n",
+          "      <td>0.141163</td>\n",
+          "      <td>0.214</td>\n",
+          "      <td>0.568</td>\n",
+          "      <td>0.099273</td>\n",
+          "      <td>0.172007</td>\n",
+          "    </tr>\n",
+          "    <tr>\n",
+          "      <th>ALS</th>\n",
+          "      <td>0.196305</td>\n",
+          "      <td>0.202</td>\n",
+          "      <td>0.550</td>\n",
+          "      <td>0.086360</td>\n",
+          "      <td>0.156045</td>\n",
+          "    </tr>\n",
+          "    <tr>\n",
+          "      <th>ItemKNN</th>\n",
+          "      <td>0.050731</td>\n",
+          "      <td>0.168</td>\n",
+          "      <td>0.390</td>\n",
+          "      <td>0.063387</td>\n",
+          "      <td>0.113365</td>\n",
+          "    </tr>\n",
+          "    <tr>\n",
+          "      <th>my_model</th>\n",
+          "      <td>0.050731</td>\n",
+          "      <td>0.118</td>\n",
+          "      <td>0.390</td>\n",
+          "      <td>0.055720</td>\n",
+          "      <td>0.104047</td>\n",
+          "    </tr>\n",
+          "  </tbody>\n",
+          "</table>\n",
+          "</div>"
+         ],
+         "text/plain": [
+          "                Coverage@5  HitRate@1  HitRate@5     MAP@5    NDCG@5\n",
+          "SLIM              0.151916      0.220      0.556  0.100060  0.172416\n",
+          "SLIM_optimized    0.141163      0.214      0.568  0.099273  0.172007\n",
+          "ALS               0.196305      0.202      0.550  0.086360  0.156045\n",
+          "ItemKNN               0.050731      0.168      0.390  0.063387  0.113365\n",
+          "my_model          0.050731      0.118      0.390  0.055720  0.104047"
+         ]
+        },
+        "execution_count": 54,
+        "metadata": {},
+        "output_type": "execute_result"
+       }
+      ],
+      "source": [
+       "metrics.add_result(\"my_model\", recs.withColumn(\"relevance\", sf.rand()))\n",
+       "metrics.results.sort_values(\"NDCG@5\", ascending=False)"
+      ]
+     },
+     {
+      "cell_type": "code",
+      "execution_count": null,
+      "metadata": {},
+      "outputs": [],
+      "source": []
+     },
+     {
+      "cell_type": "code",
+      "execution_count": null,
+      "metadata": {},
+      "outputs": [],
+      "source": []
+     }
+    ],
+    "metadata": {
+     "kernelspec": {
+      "display_name": "Python 3 (ipykernel)",
+      "language": "python",
+      "name": "python3"
+     },
+     "language_info": {
+      "codemirror_mode": {
+       "name": "ipython",
+       "version": 3
+      },
+      "file_extension": ".py",
+      "mimetype": "text/x-python",
+      "name": "python",
+      "nbconvert_exporter": "python",
+      "pygments_lexer": "ipython3",
+      "version": "3.9.18"
+     },
+     "name": "movielens_nmf.ipynb",
+     "pycharm": {
+      "stem_cell": {
+       "cell_type": "raw",
+       "metadata": {
+        "collapsed": false
+       },
+       "source": [
+        "null"
+       ]
+      }
+     }
     },
-    "jupyter": {
-     "outputs_hidden": false
-    },
-    "pycharm": {
-     "is_executing": false
-    }
-   },
-   "outputs": [],
-   "source": [
-    "%load_ext autoreload\n",
-    "%autoreload 2"
-   ]
-  },
-  {
-   "cell_type": "code",
-   "execution_count": 2,
-   "metadata": {},
-   "outputs": [],
-   "source": [
-    "%config Completer.use_jedi = False"
-   ]
-  },
-  {
-   "cell_type": "code",
-   "execution_count": 3,
-   "metadata": {},
-   "outputs": [],
-   "source": [
-    "import warnings\n",
-    "from optuna.exceptions import ExperimentalWarning\n",
-    "warnings.filterwarnings(\"ignore\", category=UserWarning)\n",
-    "warnings.filterwarnings(\"ignore\", category=ExperimentalWarning)"
-   ]
-  },
-  {
-   "cell_type": "code",
-   "execution_count": 4,
-   "metadata": {},
-   "outputs": [],
-   "source": [
-    "import pandas as pd\n",
-    "\n",
-    "from pyspark.sql import SparkSession\n",
-    "\n",
-    "from replay.preprocessing.data_preparator import DataPreparator, Indexer\n",
-    "from replay.metrics import Coverage, HitRate, NDCG, MAP, Experiment\n",
-    "from replay.utils.model_handler import save, load, save_indexer, load_indexer\n",
-    "from replay.models import ItemKNN, SLIM\n",
-<<<<<<< HEAD
-<<<<<<< HEAD
-<<<<<<< HEAD
-<<<<<<< HEAD
-<<<<<<< HEAD
-    "from replay.experimental.models import ALSWrap\n",
-=======
->>>>>>> 162b29c... Move ALS and two stage to experimental part
-=======
-    "from replay.experimental.models import ALSWrap\n",
->>>>>>> b5545eb... Restore experiments section with experimental models
-=======
-    "from replay.experimental.models import ScalaALSWrap\n",
->>>>>>> 63e2bc9... Add no-scala als, move torchrecommender to experimental
-=======
-    "from replay.models import ALSWrap\n",
->>>>>>> 535a195... Replace ScalaALSWrap to ALSWrap core in experiments
-=======
-    "from replay.models import ALSWrap\n",
->>>>>>> e9ef1df7
-    "from replay.utils.session_handler import get_spark_session, State \n",
-    "from replay.splitters import UserSplitter\n",
-    "from replay.utils import convert2spark, get_log_info"
-   ]
-  },
-  {
-   "cell_type": "code",
-   "execution_count": 5,
-   "metadata": {},
-   "outputs": [],
-   "source": [
-    "K = 5\n",
-    "SEED=1234"
-   ]
-  },
-  {
-   "cell_type": "markdown",
-   "metadata": {},
-   "source": [
-    "## Managing SparkSession"
-   ]
-  },
-  {
-   "cell_type": "markdown",
-   "metadata": {},
-   "source": [
-    "RePlay uses Spark as a backend, and thus `SparkSession` should be created before RePlay running. Depends on your needs, you can choose, what to do about `SparkSession`.\n",
-    "\n",
-    "- Option 1: use default RePlay `SparkSession`\n",
-    "- You can pass you own session to RePlay. Class `State` stores current session. Here you also have two options: \n",
-    "    - Option 2: call `get_spark_session` to use default RePlay `SparkSession` with the custom driver memory and number of partitions \n",
-    "    - Option 3: create `SparkSession` from scratch\n"
-   ]
-  },
-  {
-   "cell_type": "markdown",
-   "metadata": {},
-   "source": [
-    "### Option 1: use default RePlay's SparkSession\n",
-    "It is the simplest and recommended way for the local execution mode. RePlay will get existing SparkSession or create the new one with default configuration.  Default session parameters are stated in `replay/utils/session_handler.py` file. The driver memory volume and number of partitions depends on available RAM and number of cores respectively.\n",
-    "\n",
-    "You could initiate default session creation explicitly, e.g. to preprocess spark DataFrames, get link to SparkUI and set logging level, but if you do not create it by yourself, the session will be created by RePlay anyway."
-   ]
-  },
-  {
-   "cell_type": "code",
-   "execution_count": 6,
-   "metadata": {},
-   "outputs": [
-    {
-     "name": "stderr",
-     "output_type": "stream",
-     "text": [
-      "WARNING: An illegal reflective access operation has occurred\n",
-      "WARNING: Illegal reflective access by org.apache.spark.unsafe.Platform (file:/Users/a18785698/Documents/code_dir/replay_copies/gitlab_last/env39/lib/python3.9/site-packages/pyspark/jars/spark-unsafe_2.12-3.1.3.jar) to constructor java.nio.DirectByteBuffer(long,int)\n",
-      "WARNING: Please consider reporting this to the maintainers of org.apache.spark.unsafe.Platform\n",
-      "WARNING: Use --illegal-access=warn to enable warnings of further illegal reflective access operations\n",
-      "WARNING: All illegal access operations will be denied in a future release\n",
-      "22/07/13 14:27:05 WARN NativeCodeLoader: Unable to load native-hadoop library for your platform... using builtin-java classes where applicable\n",
-      "Using Spark's default log4j profile: org/apache/spark/log4j-defaults.properties\n",
-      "Setting default log level to \"WARN\".\n",
-      "To adjust logging level use sc.setLogLevel(newLevel). For SparkR, use setLogLevel(newLevel).\n",
-      "22/07/13 14:27:05 WARN SparkConf: Note that spark.local.dir will be overridden by the value set by the cluster manager (via SPARK_LOCAL_DIRS in mesos/standalone/kubernetes and LOCAL_DIRS in YARN).\n"
-     ]
-    },
-    {
-     "data": {
-      "text/html": [
-       "\n",
-       "            <div>\n",
-       "                <p><b>SparkSession - hive</b></p>\n",
-       "                \n",
-       "        <div>\n",
-       "            <p><b>SparkContext</b></p>\n",
-       "\n",
-       "            <p><a href=\"http://localhost:4040\">Spark UI</a></p>\n",
-       "\n",
-       "            <dl>\n",
-       "              <dt>Version</dt>\n",
-       "                <dd><code>v3.1.3</code></dd>\n",
-       "              <dt>Master</dt>\n",
-       "                <dd><code>local[*]</code></dd>\n",
-       "              <dt>AppName</dt>\n",
-       "                <dd><code>pyspark-shell</code></dd>\n",
-       "            </dl>\n",
-       "        </div>\n",
-       "        \n",
-       "            </div>\n",
-       "        "
-      ],
-      "text/plain": [
-       "<pyspark.sql.session.SparkSession at 0x1323465e0>"
-      ]
-     },
-     "execution_count": 6,
-     "metadata": {},
-     "output_type": "execute_result"
-    }
-   ],
-   "source": [
-    "spark = State().session\n",
-    "spark.sparkContext.setLogLevel('ERROR')\n",
-    "spark"
-   ]
-  },
-  {
-   "cell_type": "code",
-   "execution_count": 7,
-   "metadata": {},
-   "outputs": [],
-   "source": [
-    "def print_config_param(session, conf_name):\n",
-    "    # get current spark session configuration:\n",
-    "    conf = session.sparkContext.getConf().getAll()\n",
-    "    # get num partitions\n",
-    "    print(f'{conf_name}: {dict(conf)[conf_name]}')"
-   ]
-  },
-  {
-   "cell_type": "code",
-   "execution_count": 8,
-   "metadata": {},
-   "outputs": [
-    {
-     "name": "stdout",
-     "output_type": "stream",
-     "text": [
-      "spark.sql.shuffle.partitions: 24\n"
-     ]
-    }
-   ],
-   "source": [
-    "print_config_param(spark, 'spark.sql.shuffle.partitions')"
-   ]
-  },
-  {
-   "cell_type": "markdown",
-   "metadata": {},
-   "source": [
-    "### Option 2:  Call `get_spark_session`  function to customize driver memory (spark.driver.memory) or number of partitions (spark.sql.shuffle.partitions) and use the default RePlay settings for other configuration parameters.\n",
-    "We will specify 16 partitions and 4Gb driver memory for example. Pass created session to RePlay `State`."
-   ]
-  },
-  {
-   "cell_type": "code",
-   "execution_count": 9,
-   "metadata": {},
-   "outputs": [],
-   "source": [
-    "spark.stop()\n",
-    "session = get_spark_session(spark_memory=4, shuffle_partitions=16)\n",
-    "spark = State(session).session"
-   ]
-  },
-  {
-   "cell_type": "code",
-   "execution_count": 10,
-   "metadata": {},
-   "outputs": [
-    {
-     "name": "stdout",
-     "output_type": "stream",
-     "text": [
-      "spark.sql.shuffle.partitions: 16\n"
-     ]
-    }
-   ],
-   "source": [
-    "print_config_param(spark, 'spark.sql.shuffle.partitions')"
-   ]
-  },
-  {
-   "cell_type": "markdown",
-   "metadata": {},
-   "source": [
-    "### Option 3: Create your own session\n",
-    "Pass created session to RePlay `State`."
-   ]
-  },
-  {
-   "cell_type": "code",
-   "execution_count": 11,
-   "metadata": {},
-   "outputs": [
-    {
-     "name": "stdout",
-     "output_type": "stream",
-     "text": [
-      "spark.sql.shuffle.partitions: 50\n"
-     ]
-    }
-   ],
-   "source": [
-    "spark.stop()\n",
-    "session = (\n",
-    "        SparkSession.builder.config(\"spark.driver.memory\", \"8g\")\n",
-    "        .config(\"spark.sql.shuffle.partitions\", \"50\")\n",
-    "        .config(\"spark.driver.bindAddress\", \"127.0.0.1\")\n",
-    "        .config(\"spark.driver.host\", \"localhost\")\n",
-    "        .master(\"local[*]\")\n",
-    "        .enableHiveSupport()\n",
-    "        .getOrCreate()\n",
-    "    )\n",
-    "spark = State(session).session\n",
-    "print_config_param(spark, 'spark.sql.shuffle.partitions')"
-   ]
-  },
-  {
-   "cell_type": "markdown",
-   "metadata": {},
-   "source": [
-    "#### Will return to the default session config"
-   ]
-  },
-  {
-   "cell_type": "code",
-   "execution_count": 12,
-   "metadata": {},
-   "outputs": [
-    {
-     "data": {
-      "text/html": [
-       "\n",
-       "            <div>\n",
-       "                <p><b>SparkSession - hive</b></p>\n",
-       "                \n",
-       "        <div>\n",
-       "            <p><b>SparkContext</b></p>\n",
-       "\n",
-       "            <p><a href=\"http://localhost:4040\">Spark UI</a></p>\n",
-       "\n",
-       "            <dl>\n",
-       "              <dt>Version</dt>\n",
-       "                <dd><code>v3.1.3</code></dd>\n",
-       "              <dt>Master</dt>\n",
-       "                <dd><code>local[*]</code></dd>\n",
-       "              <dt>AppName</dt>\n",
-       "                <dd><code>pyspark-shell</code></dd>\n",
-       "            </dl>\n",
-       "        </div>\n",
-       "        \n",
-       "            </div>\n",
-       "        "
-      ],
-      "text/plain": [
-       "<pyspark.sql.session.SparkSession at 0x1321fe4c0>"
-      ]
-     },
-     "execution_count": 12,
-     "metadata": {},
-     "output_type": "execute_result"
-    }
-   ],
-   "source": [
-    "spark.stop()\n",
-    "spark = State(get_spark_session()).session\n",
-    "spark.sparkContext.setLogLevel('ERROR')\n",
-    "spark"
-   ]
-  },
-  {
-   "cell_type": "markdown",
-   "metadata": {},
-   "source": [
-    "## 0. Data preprocessing <a name='data-preparator'></a>\n",
-    "We will use MovieLens 1m as an example."
-   ]
-  },
-  {
-   "cell_type": "code",
-   "execution_count": 13,
-   "metadata": {
-    "ExecuteTime": {
-     "end_time": "2020-02-10T15:59:42.041251Z",
-     "start_time": "2020-02-10T15:59:09.230636Z"
-    },
-    "jupyter": {
-     "outputs_hidden": false
-    },
-    "scrolled": true
-   },
-   "outputs": [],
-   "source": [
-    "df = pd.read_csv(\"data/ml1m_ratings.dat\", sep=\"\\t\", names=[\"userId\", \"item_id\", \"relevance\", \"timestamp\"])\n",
-    "users = pd.read_csv(\"data/ml1m_users.dat\", sep=\"\\t\", names=[\"user_id\", \"gender\", \"age\", \"occupation\", \"zip_code\"])"
-   ]
-  },
-  {
-   "cell_type": "code",
-   "execution_count": 14,
-   "metadata": {},
-   "outputs": [
-    {
-     "data": {
-      "text/html": [
-       "<div>\n",
-       "<style scoped>\n",
-       "    .dataframe tbody tr th:only-of-type {\n",
-       "        vertical-align: middle;\n",
-       "    }\n",
-       "\n",
-       "    .dataframe tbody tr th {\n",
-       "        vertical-align: top;\n",
-       "    }\n",
-       "\n",
-       "    .dataframe thead th {\n",
-       "        text-align: right;\n",
-       "    }\n",
-       "</style>\n",
-       "<table border=\"1\" class=\"dataframe\">\n",
-       "  <thead>\n",
-       "    <tr style=\"text-align: right;\">\n",
-       "      <th></th>\n",
-       "      <th>userId</th>\n",
-       "      <th>item_id</th>\n",
-       "      <th>relevance</th>\n",
-       "      <th>timestamp</th>\n",
-       "    </tr>\n",
-       "  </thead>\n",
-       "  <tbody>\n",
-       "    <tr>\n",
-       "      <th>0</th>\n",
-       "      <td>1</td>\n",
-       "      <td>1193</td>\n",
-       "      <td>5</td>\n",
-       "      <td>978300760</td>\n",
-       "    </tr>\n",
-       "    <tr>\n",
-       "      <th>1</th>\n",
-       "      <td>1</td>\n",
-       "      <td>661</td>\n",
-       "      <td>3</td>\n",
-       "      <td>978302109</td>\n",
-       "    </tr>\n",
-       "  </tbody>\n",
-       "</table>\n",
-       "</div>"
-      ],
-      "text/plain": [
-       "   userId  item_id  relevance  timestamp\n",
-       "0       1     1193          5  978300760\n",
-       "1       1      661          3  978302109"
-      ]
-     },
-     "execution_count": 14,
-     "metadata": {},
-     "output_type": "execute_result"
-    }
-   ],
-   "source": [
-    "df.head(2)"
-   ]
-  },
-  {
-   "cell_type": "code",
-   "execution_count": 15,
-   "metadata": {},
-   "outputs": [
-    {
-     "data": {
-      "text/html": [
-       "<div>\n",
-       "<style scoped>\n",
-       "    .dataframe tbody tr th:only-of-type {\n",
-       "        vertical-align: middle;\n",
-       "    }\n",
-       "\n",
-       "    .dataframe tbody tr th {\n",
-       "        vertical-align: top;\n",
-       "    }\n",
-       "\n",
-       "    .dataframe thead th {\n",
-       "        text-align: right;\n",
-       "    }\n",
-       "</style>\n",
-       "<table border=\"1\" class=\"dataframe\">\n",
-       "  <thead>\n",
-       "    <tr style=\"text-align: right;\">\n",
-       "      <th></th>\n",
-       "      <th>user_id</th>\n",
-       "      <th>gender</th>\n",
-       "      <th>age</th>\n",
-       "      <th>occupation</th>\n",
-       "      <th>zip_code</th>\n",
-       "    </tr>\n",
-       "  </thead>\n",
-       "  <tbody>\n",
-       "    <tr>\n",
-       "      <th>0</th>\n",
-       "      <td>1</td>\n",
-       "      <td>F</td>\n",
-       "      <td>1</td>\n",
-       "      <td>10</td>\n",
-       "      <td>48067</td>\n",
-       "    </tr>\n",
-       "    <tr>\n",
-       "      <th>1</th>\n",
-       "      <td>2</td>\n",
-       "      <td>M</td>\n",
-       "      <td>56</td>\n",
-       "      <td>16</td>\n",
-       "      <td>70072</td>\n",
-       "    </tr>\n",
-       "  </tbody>\n",
-       "</table>\n",
-       "</div>"
-      ],
-      "text/plain": [
-       "   user_id gender  age  occupation zip_code\n",
-       "0        1      F    1          10    48067\n",
-       "1        2      M   56          16    70072"
-      ]
-     },
-     "execution_count": 15,
-     "metadata": {},
-     "output_type": "execute_result"
-    }
-   ],
-   "source": [
-    "users.head(2)"
-   ]
-  },
-  {
-   "cell_type": "markdown",
-   "metadata": {},
-   "source": [
-    "### 0.1. DataPreparator"
-   ]
-  },
-  {
-   "cell_type": "markdown",
-   "metadata": {},
-   "source": [
-    "An inner data format in RePlay is a spark dataframe. \n",
-    "\n",
-    "Columns with users' and items' identifiers are required for interaction log. Original user and item identifiers should be named as `user_id` and `item_id`. Those identifiers in section [0.3. Indexing](#indexing) will be converted to integer identifiers, which will be named `user_idx`, `item_idx`. Optional columns for interaction matrix are ``relevance`` and interaction ``timestamp``.\n",
-    "\n",
-    "DataFrames with user or item features should have column `user_id` or `item_id` respectively.\n",
-    "\n",
-    "We implemented DataPreparator class to convert pandas dataframes to spark format and preprocess the data, including renaming/creation of required and optional interaction matrix columns, null check and dates parsing. It is an optional step, if you already have data in Spark DataFrame format, could rename the above mentioned columns, and confident in completeness and quality of the data, skip this step."
-   ]
-  },
-  {
-   "cell_type": "code",
-   "execution_count": 16,
-   "metadata": {},
-   "outputs": [],
-   "source": [
-    "preparator = DataPreparator()"
-   ]
-  },
-  {
-   "cell_type": "markdown",
-   "metadata": {},
-   "source": [
-    "#### Interactions log preprocessing"
-   ]
-  },
-  {
-   "cell_type": "code",
-   "execution_count": 17,
-   "metadata": {},
-   "outputs": [
-    {
-     "name": "stderr",
-     "output_type": "stream",
-     "text": [
-      "13-Jul-22 14:28:06, replay, INFO: Columns with ids of users or items are present in mapping. The dataframe will be treated as an interactions log.\n",
-      "                                                                                \r"
-     ]
-    },
-    {
-     "name": "stdout",
-     "output_type": "stream",
-     "text": [
-      "CPU times: user 128 ms, sys: 59.7 ms, total: 188 ms\n",
-      "Wall time: 5.22 s\n"
-     ]
-    }
-   ],
-   "source": [
-    "%%time\n",
-    "log = preparator.transform(columns_mapping={'user_id': 'userId',\n",
-    "                                      'item_id': 'item_id',\n",
-    "                                      'relevance': 'relevance',\n",
-    "                                      'timestamp': 'timestamp'\n",
-    "                                     }, \n",
-    "                           data=df)"
-   ]
-  },
-  {
-   "cell_type": "code",
-   "execution_count": 18,
-   "metadata": {},
-   "outputs": [
-    {
-     "name": "stdout",
-     "output_type": "stream",
-     "text": [
-      "+-------+-------+---------+-------------------+\n",
-      "|user_id|item_id|relevance|          timestamp|\n",
-      "+-------+-------+---------+-------------------+\n",
-      "|      1|   1193|      5.0|2001-01-01 01:12:40|\n",
-      "|      1|    661|      3.0|2001-01-01 01:35:09|\n",
-      "+-------+-------+---------+-------------------+\n",
-      "only showing top 2 rows\n",
-      "\n"
-     ]
-    }
-   ],
-   "source": [
-    "log.show(2)"
-   ]
-  },
-  {
-   "cell_type": "code",
-   "execution_count": 19,
-   "metadata": {},
-   "outputs": [
-    {
-     "name": "stdout",
-     "output_type": "stream",
-     "text": [
-      "root\n",
-      " |-- user_id: long (nullable = true)\n",
-      " |-- item_id: long (nullable = true)\n",
-      " |-- relevance: double (nullable = true)\n",
-      " |-- timestamp: timestamp (nullable = true)\n",
-      "\n"
-     ]
-    }
-   ],
-   "source": [
-    "log.printSchema()"
-   ]
-  },
-  {
-   "cell_type": "code",
-   "execution_count": 20,
-   "metadata": {},
-   "outputs": [
-    {
-     "name": "stderr",
-     "output_type": "stream",
-     "text": [
-      "                                                                                \r"
-     ]
-    },
-    {
-     "data": {
-      "text/plain": [
-       "'total lines: 1000209, total users: 6040, total items: 3706'"
-      ]
-     },
-     "execution_count": 20,
-     "metadata": {},
-     "output_type": "execute_result"
-    }
-   ],
-   "source": [
-    "get_log_info(log, user_col='user_id', item_col='item_id')"
-   ]
-  },
-  {
-   "cell_type": "markdown",
-   "metadata": {},
-   "source": [
-    "As you see, `userId` was renamed to `user_id` and `timestamp` was converted to `TimestampType`."
-   ]
-  },
-  {
-   "cell_type": "markdown",
-   "metadata": {},
-   "source": [
-    "#### Feature dataframe preprocessing\n",
-    "To transform feature dataframes you could also use DataPreparator:"
-   ]
-  },
-  {
-   "cell_type": "code",
-   "execution_count": 21,
-   "metadata": {},
-   "outputs": [
-    {
-     "name": "stderr",
-     "output_type": "stream",
-     "text": [
-      "13-Jul-22 14:28:13, replay, INFO: Column with ids of users or items is absent in mapping. The dataframe will be treated as a users'/items' features dataframe.\n"
-     ]
-    },
-    {
-     "name": "stdout",
-     "output_type": "stream",
-     "text": [
-      "+-------+------+---+----------+--------+\n",
-      "|user_id|gender|age|occupation|zip_code|\n",
-      "+-------+------+---+----------+--------+\n",
-      "|      1|     F|  1|        10|   48067|\n",
-      "|      2|     M| 56|        16|   70072|\n",
-      "+-------+------+---+----------+--------+\n",
-      "only showing top 2 rows\n",
-      "\n"
-     ]
-    }
-   ],
-   "source": [
-    "user_features = preparator.transform(columns_mapping={'user_id': 'user_id'},\n",
-    "                                     data=users)\n",
-    "user_features.show(2)"
-   ]
-  },
-  {
-   "cell_type": "markdown",
-   "metadata": {},
-   "source": [
-    "Using the DataPreparator is optional, you could convert dataFrame to spark with ``convert_to_spark`` from ``replay.utils.spark_utils.py`` and manually rename columns."
-   ]
-  },
-  {
-   "cell_type": "code",
-   "execution_count": 22,
-   "metadata": {},
-   "outputs": [
-    {
-     "name": "stdout",
-     "output_type": "stream",
-     "text": [
-      "+-------+------+---+----------+--------+\n",
-      "|user_id|gender|age|occupation|zip_code|\n",
-      "+-------+------+---+----------+--------+\n",
-      "|      1|     F|  1|        10|   48067|\n",
-      "|      2|     M| 56|        16|   70072|\n",
-      "+-------+------+---+----------+--------+\n",
-      "only showing top 2 rows\n",
-      "\n"
-     ]
-    }
-   ],
-   "source": [
-    "# the same result without DataPreparator\n",
-    "convert2spark(users).show(2)"
-   ]
-  },
-  {
-   "cell_type": "markdown",
-   "metadata": {},
-   "source": [
-    "### 0.2 Filtering\n",
-    "It is common to filter interactions log by interaction date or rating value or remove items or users with small number of interactions. RePlay offers some filters presented in `replay.preprocessig.filters` module.\n",
-    "We will leave ratings greater than or equal to 3 and remove users with 4 or fewer interactions."
-   ]
-  },
-  {
-   "cell_type": "code",
-   "execution_count": 23,
-   "metadata": {},
-   "outputs": [],
-   "source": [
-    "from replay.preprocessing.filters import filter_by_min_count, filter_out_low_ratings"
-   ]
-  },
-  {
-   "cell_type": "code",
-   "execution_count": 24,
-   "metadata": {},
-   "outputs": [
-    {
-     "data": {
-      "text/plain": [
-       "'total lines: 836478, total users: 6039, total items: 3628'"
-      ]
-     },
-     "execution_count": 24,
-     "metadata": {},
-     "output_type": "execute_result"
-    }
-   ],
-   "source": [
-    "log = filter_out_low_ratings(log, value=3)\n",
-    "get_log_info(log, user_col='user_id', item_col='item_id')"
-   ]
-  },
-  {
-   "cell_type": "code",
-   "execution_count": 25,
-   "metadata": {},
-   "outputs": [
-    {
-     "name": "stderr",
-     "output_type": "stream",
-     "text": [
-      "13-Jul-22 14:28:17, replay, INFO: current threshold removes 1.1954887038272376e-06% of data\n",
-      "[Stage 46:>                                                         (0 + 8) / 8]\r"
-     ]
-    },
-    {
-     "name": "stdout",
-     "output_type": "stream",
-     "text": [
-      "CPU times: user 15.1 ms, sys: 5.92 ms, total: 21.1 ms\n",
-      "Wall time: 6.18 s\n"
-     ]
-    },
-    {
-     "name": "stderr",
-     "output_type": "stream",
-     "text": [
-      "\r\n",
-      "                                                                                \r"
-     ]
-    },
-    {
-     "data": {
-      "text/plain": [
-       "'total lines: 836477, total users: 6038, total items: 3628'"
-      ]
-     },
-     "execution_count": 25,
-     "metadata": {},
-     "output_type": "execute_result"
-    }
-   ],
-   "source": [
-    "%%time\n",
-    "log = filter_by_min_count(log, num_entries=5, group_by='user_id')\n",
-    "get_log_info(log, user_col='user_id', item_col='item_id')"
-   ]
-  },
-  {
-   "cell_type": "markdown",
-   "metadata": {},
-   "source": [
-    "<a id='indexing'></a>\n",
-    "### 0.3. Indexing"
-   ]
-  },
-  {
-   "cell_type": "markdown",
-   "metadata": {},
-   "source": [
-    "RePlay models require columns with users' and items' identifiers _(ids)_ to be named as `user_idx` and `item_idx`. Those _ids_ should be integers starting at zero without gaps. This is important for models that use sparse matrices and define the matrix size as the biggest seen user and item index. Storing _ids_ as integers also help to reduce memory usage compared to string _ids_.\n",
-    "\n",
-    "You should convert user and item _ids_ in interaction's log and feature dataframes. RaPlay offers Indexer class to perform the _ids_ conversion and convert them back after recommendations generation (predict). The Indexer will store label encoders for users and items and allow transforming ids for users and items, which come after the Indexer fit."
-   ]
-  },
-  {
-   "cell_type": "code",
-   "execution_count": 26,
-   "metadata": {},
-   "outputs": [],
-   "source": [
-    "indexer = Indexer(user_col='user_id', item_col='item_id')"
-   ]
-  },
-  {
-   "cell_type": "markdown",
-   "metadata": {},
-   "source": [
-    "Take all available user and item ids from log and features and pass them to Indexer. The _ids_ could repeat, the indexes will be ordered by label frequencies, so the most frequent label gets index 0."
-   ]
-  },
-  {
-   "cell_type": "code",
-   "execution_count": 27,
-   "metadata": {},
-   "outputs": [
-    {
-     "name": "stderr",
-     "output_type": "stream",
-     "text": [
-      "                                                                                \r"
-     ]
-    },
-    {
-     "name": "stdout",
-     "output_type": "stream",
-     "text": [
-      "CPU times: user 52.2 ms, sys: 14.1 ms, total: 66.4 ms\n",
-      "Wall time: 3.76 s\n"
-     ]
-    }
-   ],
-   "source": [
-    "%%time\n",
-    "indexer.fit(users=log.select('user_id').unionByName(user_features.select('user_id')),\n",
-    "            items=log.select('item_id'))"
-   ]
-  },
-  {
-   "cell_type": "code",
-   "execution_count": 28,
-   "metadata": {},
-   "outputs": [
-    {
-     "name": "stderr",
-     "output_type": "stream",
-     "text": [
-      "[Stage 65:==>               (1 + 7) / 8][Stage 66:>                 (0 + 1) / 8]\r"
-     ]
-    },
-    {
-     "name": "stdout",
-     "output_type": "stream",
-     "text": [
-      "+--------+--------+---------+-------------------+\n",
-      "|user_idx|item_idx|relevance|          timestamp|\n",
-      "+--------+--------+---------+-------------------+\n",
-      "|    2645|     242|      4.0|2000-12-30 00:47:02|\n",
-      "|    2645|    1418|      4.0|2000-12-30 00:38:05|\n",
-      "+--------+--------+---------+-------------------+\n",
-      "only showing top 2 rows\n",
-      "\n",
-      "CPU times: user 65.8 ms, sys: 20.8 ms, total: 86.6 ms\n",
-      "Wall time: 3.85 s\n"
-     ]
-    },
-    {
-     "name": "stderr",
-     "output_type": "stream",
-     "text": [
-      "\r\n",
-      "[Stage 66:==============>                                           (2 + 6) / 8]\r\n",
-      "\r\n",
-      "                                                                                \r"
-     ]
-    }
-   ],
-   "source": [
-    "%%time\n",
-    "log_replay = indexer.transform(df=log)\n",
-    "log_replay.show(2)"
-   ]
-  },
-  {
-   "cell_type": "code",
-   "execution_count": 29,
-   "metadata": {},
-   "outputs": [
-    {
-     "name": "stdout",
-     "output_type": "stream",
-     "text": [
-      "+--------+------+---+----------+--------+\n",
-      "|user_idx|gender|age|occupation|zip_code|\n",
-      "+--------+------+---+----------+--------+\n",
-      "|    3861|     F|  1|        10|   48067|\n",
-      "|    2301|     M| 56|        16|   70072|\n",
-      "+--------+------+---+----------+--------+\n",
-      "only showing top 2 rows\n",
-      "\n",
-      "CPU times: user 36.9 ms, sys: 7.24 ms, total: 44.1 ms\n",
-      "Wall time: 352 ms\n"
-     ]
-    }
-   ],
-   "source": [
-    "%%time\n",
-    "user_features_replay = indexer.transform(df=user_features)\n",
-    "user_features_replay.show(2)"
-   ]
-  },
-  {
-   "cell_type": "markdown",
-   "metadata": {},
-   "source": [
-    "### 0.4. Split"
-   ]
-  },
-  {
-   "cell_type": "markdown",
-   "metadata": {},
-   "source": [
-    "RePlay provides you with data splitters to reproduce a validation schemas widely-used in recommender systems. Splitters return cached dataframes to compute them once and re-use for models training, inference and metrics calculation.\n",
-    "\n",
-    "`UserSplitter` takes ``item_test_size`` items for ``user_test_size`` user to the test dataset."
-   ]
-  },
-  {
-   "cell_type": "code",
-   "execution_count": 30,
-   "metadata": {
-    "ExecuteTime": {
-     "end_time": "2020-02-10T15:59:50.986401Z",
-     "start_time": "2020-02-10T15:59:42.042998Z"
-    },
-    "jupyter": {
-     "outputs_hidden": false
-    }
-   },
-   "outputs": [
-    {
-     "name": "stderr",
-     "output_type": "stream",
-     "text": [
-      "                                                                                \r"
-     ]
-    },
-    {
-     "name": "stdout",
-     "output_type": "stream",
-     "text": [
-      "833977 2499\n",
-      "CPU times: user 50.9 ms, sys: 18.1 ms, total: 69 ms\n",
-      "Wall time: 11.9 s\n"
-     ]
-    }
-   ],
-   "source": [
-    "%%time\n",
-    "splitter = UserSplitter(\n",
-    "    drop_cold_items=True,\n",
-    "    drop_cold_users=True,\n",
-    "    item_test_size=K,\n",
-    "    user_test_size=500,\n",
-    "    seed=SEED,\n",
-    "    shuffle=True\n",
-    ")\n",
-    "train, test = splitter.split(log_replay)\n",
-    "print(train.count(), test.count())"
-   ]
-  },
-  {
-   "cell_type": "code",
-   "execution_count": 31,
-   "metadata": {},
-   "outputs": [
-    {
-     "data": {
-      "text/plain": [
-       "True"
-      ]
-     },
-     "execution_count": 31,
-     "metadata": {},
-     "output_type": "execute_result"
-    }
-   ],
-   "source": [
-    "test.is_cached"
-   ]
-  },
-  {
-   "cell_type": "markdown",
-   "metadata": {},
-   "source": [
-    "## 1. Models training\n",
-    "\n",
-    "#### SLIM"
-   ]
-  },
-  {
-   "cell_type": "code",
-   "execution_count": 32,
-   "metadata": {},
-   "outputs": [],
-   "source": [
-    "slim = SLIM(seed=SEED)"
-   ]
-  },
-  {
-   "cell_type": "code",
-   "execution_count": 33,
-   "metadata": {},
-   "outputs": [
-    {
-     "name": "stderr",
-     "output_type": "stream",
-     "text": [
-      "[Stage 169:==================================================>    (22 + 2) / 24]\r"
-     ]
-    },
-    {
-     "name": "stdout",
-     "output_type": "stream",
-     "text": [
-      "CPU times: user 1.78 s, sys: 140 ms, total: 1.92 s\n",
-      "Wall time: 41 s\n"
-     ]
-    },
-    {
-     "name": "stderr",
-     "output_type": "stream",
-     "text": [
-      "\r\n",
-      "                                                                                \r"
-     ]
-    }
-   ],
-   "source": [
-    "%%time\n",
-    "slim.fit(log=train)"
-   ]
-  },
-  {
-   "cell_type": "code",
-   "execution_count": 34,
-   "metadata": {},
-   "outputs": [
-    {
-     "name": "stderr",
-     "output_type": "stream",
-     "text": [
-      "13-Jul-22 14:29:23, replay, INFO: This model can't predict cold items, they will be ignored\n"
-     ]
-    },
-    {
-     "name": "stdout",
-     "output_type": "stream",
-     "text": [
-      "CPU times: user 34.6 ms, sys: 17.8 ms, total: 52.5 ms\n",
-      "Wall time: 2.2 s\n"
-     ]
-    }
-   ],
-   "source": [
-    "%%time\n",
-    "\n",
-    "recs = slim.predict(\n",
-    "    k=K,\n",
-    "    users=test.select('user_idx').distinct(),\n",
-    "    log=train,\n",
-    "    filter_seen_items=True\n",
-    ")"
-   ]
-  },
-  {
-   "cell_type": "code",
-   "execution_count": 35,
-   "metadata": {},
-   "outputs": [
-    {
-     "name": "stderr",
-     "output_type": "stream",
-     "text": [
-      "[Stage 256:=============================================>         (20 + 4) / 24]\r"
-     ]
-    },
-    {
-     "name": "stdout",
-     "output_type": "stream",
-     "text": [
-      "+--------+--------+------------------+\n",
-      "|user_idx|item_idx|         relevance|\n",
-      "+--------+--------+------------------+\n",
-      "|     282|      15|1.0327709816356303|\n",
-      "|     282|      80|0.9718415807887311|\n",
-      "+--------+--------+------------------+\n",
-      "only showing top 2 rows\n",
-      "\n"
-     ]
-    },
-    {
-     "name": "stderr",
-     "output_type": "stream",
-     "text": [
-      "\r\n",
-      "                                                                                \r"
-     ]
-    }
-   ],
-   "source": [
-    "recs.show(2)"
-   ]
-  },
-  {
-   "cell_type": "markdown",
-   "metadata": {},
-   "source": [
-    "## 2. Models evaluation"
-   ]
-  },
-  {
-   "cell_type": "markdown",
-   "metadata": {},
-   "source": [
-    "RePlay implements some popular recommenders' quality metrics. Use pure metrics or calculate a set of chosen metrics and compare models with the ``Experiment`` class."
-   ]
-  },
-  {
-   "cell_type": "code",
-   "execution_count": 36,
-   "metadata": {
-    "ExecuteTime": {
-     "end_time": "2020-02-10T16:07:28.942205Z",
-     "start_time": "2020-02-10T16:07:26.281475Z"
-    },
-    "jupyter": {
-     "outputs_hidden": false
-    }
-   },
-   "outputs": [],
-   "source": [
-    "metrics = Experiment(test, {NDCG(): K,\n",
-    "                            MAP() : K,\n",
-    "                            HitRate(): [1, K],\n",
-    "                            Coverage(train): K\n",
-    "                           })"
-   ]
-  },
-  {
-   "cell_type": "code",
-   "execution_count": 37,
-   "metadata": {},
-   "outputs": [
-    {
-     "name": "stderr",
-     "output_type": "stream",
-     "text": [
-      "                                                                                \r"
-     ]
-    },
-    {
-     "name": "stdout",
-     "output_type": "stream",
-     "text": [
-      "CPU times: user 182 ms, sys: 107 ms, total: 288 ms\n",
-      "Wall time: 26.2 s\n"
-     ]
-    },
-    {
-     "data": {
-      "text/html": [
-       "<div>\n",
-       "<style scoped>\n",
-       "    .dataframe tbody tr th:only-of-type {\n",
-       "        vertical-align: middle;\n",
-       "    }\n",
-       "\n",
-       "    .dataframe tbody tr th {\n",
-       "        vertical-align: top;\n",
-       "    }\n",
-       "\n",
-       "    .dataframe thead th {\n",
-       "        text-align: right;\n",
-       "    }\n",
-       "</style>\n",
-       "<table border=\"1\" class=\"dataframe\">\n",
-       "  <thead>\n",
-       "    <tr style=\"text-align: right;\">\n",
-       "      <th></th>\n",
-       "      <th>Coverage@5</th>\n",
-       "      <th>HitRate@1</th>\n",
-       "      <th>HitRate@5</th>\n",
-       "      <th>MAP@5</th>\n",
-       "      <th>NDCG@5</th>\n",
-       "    </tr>\n",
-       "  </thead>\n",
-       "  <tbody>\n",
-       "    <tr>\n",
-       "      <th>SLIM</th>\n",
-       "      <td>0.151916</td>\n",
-       "      <td>0.22</td>\n",
-       "      <td>0.556</td>\n",
-       "      <td>0.10006</td>\n",
-       "      <td>0.172416</td>\n",
-       "    </tr>\n",
-       "  </tbody>\n",
-       "</table>\n",
-       "</div>"
-      ],
-      "text/plain": [
-       "      Coverage@5  HitRate@1  HitRate@5    MAP@5    NDCG@5\n",
-       "SLIM    0.151916       0.22      0.556  0.10006  0.172416"
-      ]
-     },
-     "execution_count": 37,
-     "metadata": {},
-     "output_type": "execute_result"
-    }
-   ],
-   "source": [
-    "%%time\n",
-    "metrics.add_result(\"SLIM\", recs)\n",
-    "metrics.results"
-   ]
-  },
-  {
-   "cell_type": "markdown",
-   "metadata": {},
-   "source": [
-    "## 3. Hyperparameters optimization"
-   ]
-  },
-  {
-   "cell_type": "markdown",
-   "metadata": {},
-   "source": [
-    "#### 3.1 Search"
-   ]
-  },
-  {
-   "cell_type": "code",
-   "execution_count": 38,
-   "metadata": {},
-   "outputs": [
-    {
-     "name": "stderr",
-     "output_type": "stream",
-     "text": [
-      "                                                                                \r"
-     ]
-    }
-   ],
-   "source": [
-    "# data split for hyperparameters optimization\n",
-    "train_opt, val_opt = splitter.split(train)"
-   ]
-  },
-  {
-   "cell_type": "code",
-   "execution_count": 39,
-   "metadata": {},
-   "outputs": [
-    {
-     "name": "stderr",
-     "output_type": "stream",
-     "text": [
-      "\u001b[32m[I 2022-07-13 14:31:50,885]\u001b[0m A new study created in memory with name: no-name-11180cb9-31dc-40a1-bb83-a71f5c182226\u001b[0m\n",
-      "13-Jul-22 14:32:34, replay, INFO: This model can't predict cold items, they will be ignored\n",
-      "\u001b[32m[I 2022-07-13 14:32:55,945]\u001b[0m Trial 0 finished with value: 0.1734326589995294 and parameters: {'beta': 0.01, 'lambda_': 0.01}. Best is trial 0 with value: 0.1734326589995294.\u001b[0m\n",
-      "13-Jul-22 14:33:54, replay, INFO: This model can't predict cold items, they will be ignored\n",
-      "\u001b[32m[I 2022-07-13 14:34:12,212]\u001b[0m Trial 1 finished with value: 0.170801871243933 and parameters: {'beta': 1.4507835506704378, 'lambda_': 0.00040535434413768067}. Best is trial 0 with value: 0.1734326589995294.\u001b[0m\n",
-      "13-Jul-22 14:35:05, replay, INFO: This model can't predict cold items, they will be ignored\n",
-      "\u001b[32m[I 2022-07-13 14:35:31,316]\u001b[0m Trial 2 finished with value: 0.17174942939647048 and parameters: {'beta': 1.6339267240132733, 'lambda_': 0.00486422220451093}. Best is trial 0 with value: 0.1734326589995294.\u001b[0m\n",
-      "13-Jul-22 14:36:42, replay, INFO: This model can't predict cold items, they will be ignored\n",
-      "\u001b[32m[I 2022-07-13 14:36:58,354]\u001b[0m Trial 3 finished with value: 0.1733478734928956 and parameters: {'beta': 0.005254240941865545, 'lambda_': 0.008512888457054401}. Best is trial 0 with value: 0.1734326589995294.\u001b[0m\n",
-      "13-Jul-22 14:37:31, replay, INFO: This model can't predict cold items, they will be ignored\n",
-      "\u001b[32m[I 2022-07-13 14:37:40,544]\u001b[0m Trial 4 finished with value: 0.1319152163252058 and parameters: {'beta': 0.275262805349141, 'lambda_': 0.4087794327917848}. Best is trial 0 with value: 0.1734326589995294.\u001b[0m\n",
-      "13-Jul-22 14:38:28, replay, INFO: This model can't predict cold items, they will be ignored\n",
-      "\u001b[32m[I 2022-07-13 14:38:46,175]\u001b[0m Trial 5 finished with value: 0.17268282322571415 and parameters: {'beta': 0.004856924351248056, 'lambda_': 0.0015723621019677425}. Best is trial 0 with value: 0.1734326589995294.\u001b[0m\n",
-      "13-Jul-22 14:39:24, replay, INFO: This model can't predict cold items, they will be ignored\n",
-      "\u001b[32m[I 2022-07-13 14:39:36,004]\u001b[0m Trial 6 finished with value: 0.13718231066049125 and parameters: {'beta': 4.03093674008769e-06, 'lambda_': 0.28009404883605465}. Best is trial 0 with value: 0.1734326589995294.\u001b[0m\n",
-      "13-Jul-22 14:42:25, replay, INFO: This model can't predict cold items, they will be ignored\n",
-      "\u001b[32m[I 2022-07-13 14:42:41,969]\u001b[0m Trial 7 finished with value: 0.1704819323098413 and parameters: {'beta': 1.2212623794542685e-05, 'lambda_': 5.021168061712835e-05}. Best is trial 0 with value: 0.1734326589995294.\u001b[0m\n",
-      "13-Jul-22 14:43:13, replay, INFO: This model can't predict cold items, they will be ignored\n",
-      "\u001b[32m[I 2022-07-13 14:43:25,946]\u001b[0m Trial 8 finished with value: 0.14218128553004544 and parameters: {'beta': 1.135462265570822, 'lambda_': 0.26187608514471244}. Best is trial 0 with value: 0.1734326589995294.\u001b[0m\n",
-      "13-Jul-22 14:43:47, replay, INFO: This model can't predict cold items, they will be ignored\n",
-      "\u001b[32m[I 2022-07-13 14:44:21,816]\u001b[0m Trial 9 finished with value: 0.08005579449746636 and parameters: {'beta': 0.0051851312246645066, 'lambda_': 1.978537848810918}. Best is trial 0 with value: 0.1734326589995294.\u001b[0m\n",
-      "13-Jul-22 14:47:38, replay, INFO: This model can't predict cold items, they will be ignored\n",
-      "\u001b[32m[I 2022-07-13 14:48:01,220]\u001b[0m Trial 10 finished with value: 0.1700961159087662 and parameters: {'beta': 0.0001466784414890987, 'lambda_': 1.2114175895643672e-06}. Best is trial 0 with value: 0.1734326589995294.\u001b[0m\n",
-      "13-Jul-22 14:48:51, replay, INFO: This model can't predict cold items, they will be ignored\n",
-      "\u001b[32m[I 2022-07-13 14:49:06,792]\u001b[0m Trial 11 finished with value: 0.17378304091911687 and parameters: {'beta': 0.04262602807574715, 'lambda_': 0.011936660561585872}. Best is trial 11 with value: 0.17378304091911687.\u001b[0m\n",
-      "13-Jul-22 14:49:50, replay, INFO: This model can't predict cold items, they will be ignored\n",
-      "\u001b[32m[I 2022-07-13 14:50:04,661]\u001b[0m Trial 12 finished with value: 0.1724164035159464 and parameters: {'beta': 0.0630716454428016, 'lambda_': 0.03295203383609872}. Best is trial 11 with value: 0.17378304091911687.\u001b[0m\n",
-      "13-Jul-22 14:51:17, replay, INFO: This model can't predict cold items, they will be ignored\n",
-      "\u001b[32m[I 2022-07-13 14:51:32,698]\u001b[0m Trial 13 finished with value: 0.17079173328024091 and parameters: {'beta': 0.00020027240618393754, 'lambda_': 0.00014277702187791752}. Best is trial 11 with value: 0.17378304091911687.\u001b[0m\n",
-      "13-Jul-22 14:52:22, replay, INFO: This model can't predict cold items, they will be ignored\n",
-      "\u001b[32m[I 2022-07-13 14:52:35,576]\u001b[0m Trial 14 finished with value: 0.1738847556189315 and parameters: {'beta': 0.061429815496712774, 'lambda_': 0.02613996164121192}. Best is trial 14 with value: 0.1738847556189315.\u001b[0m\n"
-     ]
-    },
-    {
-     "name": "stdout",
-     "output_type": "stream",
-     "text": [
-      "CPU times: user 35.5 s, sys: 5.67 s, total: 41.1 s\n",
-      "Wall time: 20min 44s\n"
-     ]
-    }
-   ],
-   "source": [
-    "%%time\n",
-    "best_params = slim.optimize(train_opt, val_opt, criterion=NDCG(), k=K, budget=15)"
-   ]
-  },
-  {
-   "cell_type": "code",
-   "execution_count": 40,
-   "metadata": {},
-   "outputs": [
-    {
-     "data": {
-      "text/plain": [
-       "{'beta': 0.061429815496712774, 'lambda_': 0.02613996164121192}"
-      ]
-     },
-     "execution_count": 40,
-     "metadata": {},
-     "output_type": "execute_result"
-    }
-   ],
-   "source": [
-    "best_params"
-   ]
-  },
-  {
-   "cell_type": "markdown",
-   "metadata": {},
-   "source": [
-    "#### 3.2 Compare with previous"
-   ]
-  },
-  {
-   "cell_type": "code",
-   "execution_count": 41,
-   "metadata": {},
-   "outputs": [],
-   "source": [
-    "def fit_predict_evaluate(model, experiment, name):\n",
-    "    model.fit(log=train)\n",
-    "\n",
-    "    recs = model.predict(\n",
-    "        k=K,\n",
-    "        users=test.select('user_idx').distinct(),\n",
-    "        log=train,\n",
-    "        filter_seen_items=True\n",
-    "    )\n",
-    "\n",
-    "    experiment.add_result(name, recs)\n",
-    "    return recs"
-   ]
-  },
-  {
-   "cell_type": "code",
-   "execution_count": 42,
-   "metadata": {},
-   "outputs": [
-    {
-     "name": "stderr",
-     "output_type": "stream",
-     "text": [
-      "13-Jul-22 14:53:17, replay, INFO: This model can't predict cold items, they will be ignored\n",
-      "                                                                                \r"
-     ]
-    },
-    {
-     "name": "stdout",
-     "output_type": "stream",
-     "text": [
-      "CPU times: user 2.28 s, sys: 375 ms, total: 2.65 s\n",
-      "Wall time: 1min 4s\n"
-     ]
-    },
-    {
-     "data": {
-      "text/html": [
-       "<div>\n",
-       "<style scoped>\n",
-       "    .dataframe tbody tr th:only-of-type {\n",
-       "        vertical-align: middle;\n",
-       "    }\n",
-       "\n",
-       "    .dataframe tbody tr th {\n",
-       "        vertical-align: top;\n",
-       "    }\n",
-       "\n",
-       "    .dataframe thead th {\n",
-       "        text-align: right;\n",
-       "    }\n",
-       "</style>\n",
-       "<table border=\"1\" class=\"dataframe\">\n",
-       "  <thead>\n",
-       "    <tr style=\"text-align: right;\">\n",
-       "      <th></th>\n",
-       "      <th>Coverage@5</th>\n",
-       "      <th>HitRate@1</th>\n",
-       "      <th>HitRate@5</th>\n",
-       "      <th>MAP@5</th>\n",
-       "      <th>NDCG@5</th>\n",
-       "    </tr>\n",
-       "  </thead>\n",
-       "  <tbody>\n",
-       "    <tr>\n",
-       "      <th>SLIM</th>\n",
-       "      <td>0.151916</td>\n",
-       "      <td>0.220</td>\n",
-       "      <td>0.556</td>\n",
-       "      <td>0.100060</td>\n",
-       "      <td>0.172416</td>\n",
-       "    </tr>\n",
-       "    <tr>\n",
-       "      <th>SLIM_optimized</th>\n",
-       "      <td>0.141163</td>\n",
-       "      <td>0.214</td>\n",
-       "      <td>0.568</td>\n",
-       "      <td>0.099273</td>\n",
-       "      <td>0.172007</td>\n",
-       "    </tr>\n",
-       "  </tbody>\n",
-       "</table>\n",
-       "</div>"
-      ],
-      "text/plain": [
-       "                Coverage@5  HitRate@1  HitRate@5     MAP@5    NDCG@5\n",
-       "SLIM              0.151916      0.220      0.556  0.100060  0.172416\n",
-       "SLIM_optimized    0.141163      0.214      0.568  0.099273  0.172007"
-      ]
-     },
-     "execution_count": 42,
-     "metadata": {},
-     "output_type": "execute_result"
-    }
-   ],
-   "source": [
-    "%%time\n",
-    "recs = fit_predict_evaluate(SLIM(**best_params, seed=SEED), metrics, 'SLIM_optimized')\n",
-    "recs.cache() #caching for further processing\n",
-    "metrics.results.sort_values('NDCG@5', ascending=False)"
-   ]
-  },
-  {
-   "cell_type": "markdown",
-   "metadata": {},
-   "source": [
-    "The optimized model was better on the validation dataset, but shows comparable quality on test (better by HitRate@5 and worse by the other quality metrics). "
-   ]
-  },
-  {
-   "cell_type": "markdown",
-   "metadata": {},
-   "source": [
-    "## 4. Getting final recommendations "
-   ]
-  },
-  {
-   "cell_type": "markdown",
-   "metadata": {},
-   "source": [
-    "### Return to original user and item identifiers"
-   ]
-  },
-  {
-   "cell_type": "code",
-   "execution_count": 43,
-   "metadata": {},
-   "outputs": [
-    {
-     "name": "stderr",
-     "output_type": "stream",
-     "text": [
-      "[Stage 2721:======================================>               (17 + 7) / 24]\r"
-     ]
-    },
-    {
-     "name": "stdout",
-     "output_type": "stream",
-     "text": [
-      "+-------+-------+------------------+\n",
-      "|user_id|item_id|         relevance|\n",
-      "+-------+-------+------------------+\n",
-      "|   5107|    527| 1.046002020356746|\n",
-      "|   5107|   2599|0.9492305434804991|\n",
-      "+-------+-------+------------------+\n",
-      "only showing top 2 rows\n",
-      "\n",
-      "CPU times: user 754 ms, sys: 296 ms, total: 1.05 s\n",
-      "Wall time: 6.67 s\n"
-     ]
-    },
-    {
-     "name": "stderr",
-     "output_type": "stream",
-     "text": [
-      "\r\n",
-      "                                                                                \r"
-     ]
-    }
-   ],
-   "source": [
-    "%%time\n",
-    "recs = indexer.inverse_transform(recs)\n",
-    "recs.show(2)"
-   ]
-  },
-  {
-   "cell_type": "markdown",
-   "metadata": {},
-   "source": [
-    "### Convert to pandas or save"
-   ]
-  },
-  {
-   "cell_type": "code",
-   "execution_count": 44,
-   "metadata": {},
-   "outputs": [
-    {
-     "data": {
-      "text/html": [
-       "<div>\n",
-       "<style scoped>\n",
-       "    .dataframe tbody tr th:only-of-type {\n",
-       "        vertical-align: middle;\n",
-       "    }\n",
-       "\n",
-       "    .dataframe tbody tr th {\n",
-       "        vertical-align: top;\n",
-       "    }\n",
-       "\n",
-       "    .dataframe thead th {\n",
-       "        text-align: right;\n",
-       "    }\n",
-       "</style>\n",
-       "<table border=\"1\" class=\"dataframe\">\n",
-       "  <thead>\n",
-       "    <tr style=\"text-align: right;\">\n",
-       "      <th></th>\n",
-       "      <th>user_id</th>\n",
-       "      <th>item_id</th>\n",
-       "      <th>relevance</th>\n",
-       "    </tr>\n",
-       "  </thead>\n",
-       "  <tbody>\n",
-       "    <tr>\n",
-       "      <th>0</th>\n",
-       "      <td>5107</td>\n",
-       "      <td>527</td>\n",
-       "      <td>1.046002</td>\n",
-       "    </tr>\n",
-       "    <tr>\n",
-       "      <th>1</th>\n",
-       "      <td>5107</td>\n",
-       "      <td>2599</td>\n",
-       "      <td>0.949231</td>\n",
-       "    </tr>\n",
-       "  </tbody>\n",
-       "</table>\n",
-       "</div>"
-      ],
-      "text/plain": [
-       "   user_id  item_id  relevance\n",
-       "0     5107      527   1.046002\n",
-       "1     5107     2599   0.949231"
-      ]
-     },
-     "execution_count": 44,
-     "metadata": {},
-     "output_type": "execute_result"
-    }
-   ],
-   "source": [
-    "recs_pd = recs.toPandas()\n",
-    "recs_pd.head(2)"
-   ]
-  },
-  {
-   "cell_type": "code",
-   "execution_count": 45,
-   "metadata": {},
-   "outputs": [
-    {
-     "name": "stderr",
-     "output_type": "stream",
-     "text": [
-      "\r\n",
-      "[Stage 2751:>                                                      (0 + 8) / 24]\r"
-     ]
-    },
-    {
-     "name": "stdout",
-     "output_type": "stream",
-     "text": [
-      "CPU times: user 4.62 ms, sys: 4.24 ms, total: 8.86 ms\n",
-      "Wall time: 2.75 s\n"
-     ]
-    },
-    {
-     "name": "stderr",
-     "output_type": "stream",
-     "text": [
-      "\r\n",
-      "[Stage 2751:==================>                                    (8 + 8) / 24]\r\n",
-      "\r\n",
-      "                                                                                \r"
-     ]
-    }
-   ],
-   "source": [
-    "%%time\n",
-    "recs.write.parquet(path='./slim_recs.parquet', mode='overwrite')"
-   ]
-  },
-  {
-   "cell_type": "markdown",
-   "metadata": {},
-   "source": [
-    "## 4. Save and load"
-   ]
-  },
-  {
-   "cell_type": "markdown",
-   "metadata": {},
-   "source": [
-    "RePlay allows saving and loading fitted models with `save` and `load` functions of `model_handler` module. Model is saved as a folder with all necessary parameters and data."
-   ]
-  },
-  {
-   "cell_type": "code",
-   "execution_count": 46,
-   "metadata": {},
-   "outputs": [
-    {
-     "name": "stderr",
-     "output_type": "stream",
-     "text": [
-      "\r\n",
-      "[Stage 2762:>                                                       (0 + 1) / 1]\r\n",
-      "\r\n",
-      "                                                                                \r"
-     ]
-    },
-    {
-     "name": "stdout",
-     "output_type": "stream",
-     "text": [
-      "CPU times: user 715 ms, sys: 273 ms, total: 988 ms\n",
-      "Wall time: 4.57 s\n"
-     ]
-    }
-   ],
-   "source": [
-    "%%time\n",
-    "save_indexer(indexer, './indexer_ml1')\n",
-    "indexer = load_indexer('./indexer_ml1')"
-   ]
-  },
-  {
-   "cell_type": "code",
-   "execution_count": 47,
-   "metadata": {},
-   "outputs": [
-    {
-     "name": "stderr",
-     "output_type": "stream",
-     "text": [
-      "                                                                                \r"
-     ]
-    },
-    {
-     "name": "stdout",
-     "output_type": "stream",
-     "text": [
-      "CPU times: user 66.1 ms, sys: 59 ms, total: 125 ms\n",
-      "Wall time: 42.4 s\n"
-     ]
-    }
-   ],
-   "source": [
-    "%%time\n",
-    "save(slim, path='./slim_best_params')\n",
-    "slim_loaded = load('./slim_best_params')"
-   ]
-  },
-  {
-   "cell_type": "code",
-   "execution_count": 48,
-   "metadata": {},
-   "outputs": [
-    {
-     "data": {
-      "text/plain": [
-       "(0.061429815496712774, 0.02613996164121192)"
-      ]
-     },
-     "execution_count": 48,
-     "metadata": {},
-     "output_type": "execute_result"
-    }
-   ],
-   "source": [
-    "slim_loaded.beta, slim_loaded.lambda_"
-   ]
-  },
-  {
-   "cell_type": "code",
-   "execution_count": 49,
-   "metadata": {},
-   "outputs": [
-    {
-     "name": "stderr",
-     "output_type": "stream",
-     "text": [
-      "13-Jul-22 14:54:38, replay, INFO: This model can't predict cold items, they will be ignored\n",
-      "[Stage 2842:========================================>             (18 + 6) / 24]\r"
-     ]
-    },
-    {
-     "name": "stdout",
-     "output_type": "stream",
-     "text": [
-      "+--------+--------+------------------+\n",
-      "|user_idx|item_idx|         relevance|\n",
-      "+--------+--------+------------------+\n",
-      "|     282|      15|1.0362708717674016|\n",
-      "|     282|      61|0.9560245729412186|\n",
-      "+--------+--------+------------------+\n",
-      "only showing top 2 rows\n",
-      "\n",
-      "CPU times: user 66.2 ms, sys: 33.3 ms, total: 99.5 ms\n",
-      "Wall time: 10.4 s\n"
-     ]
-    },
-    {
-     "name": "stderr",
-     "output_type": "stream",
-     "text": [
-      "\r\n",
-      "                                                                                \r"
-     ]
-    }
-   ],
-   "source": [
-    "%%time\n",
-    "pred_from_loaded = slim_loaded.predict(k=K,\n",
-    "    users=test.select('user_idx').distinct(),\n",
-    "    log=train,\n",
-    "    filter_seen_items=True)\n",
-    "pred_from_loaded.show(2)"
-   ]
-  },
-  {
-   "cell_type": "code",
-   "execution_count": 50,
-   "metadata": {},
-   "outputs": [
-    {
-     "name": "stderr",
-     "output_type": "stream",
-     "text": [
-      "[Stage 2868:==========================================>           (19 + 5) / 24]\r"
-     ]
-    },
-    {
-     "name": "stdout",
-     "output_type": "stream",
-     "text": [
-      "+-------+-------+------------------+\n",
-      "|user_id|item_id|         relevance|\n",
-      "+-------+-------+------------------+\n",
-      "|   5107|    527|1.0362708717674016|\n",
-      "|   5107|   2599|0.9560245729412186|\n",
-      "+-------+-------+------------------+\n",
-      "only showing top 2 rows\n",
-      "\n",
-      "CPU times: user 886 ms, sys: 341 ms, total: 1.23 s\n",
-      "Wall time: 7.32 s\n"
-     ]
-    },
-    {
-     "name": "stderr",
-     "output_type": "stream",
-     "text": [
-      "\r\n",
-      "                                                                                \r"
-     ]
-    }
-   ],
-   "source": [
-    "%%time\n",
-    "recs = indexer.inverse_transform(pred_from_loaded)\n",
-    "recs.show(2)"
-   ]
-  },
-  {
-   "cell_type": "markdown",
-   "metadata": {},
-   "source": [
-    "## 5. Other RePlay models"
-   ]
-  },
-  {
-   "attachments": {},
-<<<<<<< HEAD
-<<<<<<< HEAD
-=======
-=======
->>>>>>> e9ef1df7
-   "cell_type": "markdown",
-   "metadata": {},
-   "source": [
-    "#### ALS\n",
-    "Commonly-used matrix factorization algorithm."
-   ]
-  },
-  {
-   "cell_type": "code",
-   "execution_count": null,
-   "metadata": {},
-   "outputs": [],
-   "source": [
-    "%%time\n",
-    "recs = fit_predict_evaluate(ALSWrap(rank=100, seed=SEED), metrics, 'ALS')\n",
-<<<<<<< HEAD
-    "metrics.results.sort_values('NDCG@5', ascending=False)"
-   ]
-  },
-  {
->>>>>>> b5545eb... Restore experiments section with experimental models
-   "cell_type": "markdown",
-   "metadata": {},
-   "source": [
-<<<<<<< HEAD
-    "#### ALS\n",
-    "Commonly-used matrix factorization algorithm."
-   ]
-  },
-  {
-   "cell_type": "code",
-   "execution_count": null,
-   "metadata": {},
-   "outputs": [],
-   "source": [
-    "%%time\n",
-    "recs = fit_predict_evaluate(ScalaALSWrap(rank=100, seed=SEED), metrics, 'ALS')\n",
-=======
->>>>>>> 535a195... Replace ScalaALSWrap to ALSWrap core in experiments
-    "metrics.results.sort_values('NDCG@5', ascending=False)"
-   ]
-  },
-  {
-   "cell_type": "markdown",
-   "metadata": {},
-   "source": [
-=======
->>>>>>> 162b29c... Move ALS and two stage to experimental part
-    "#### ItemKNN\n",
-    "Commonly-used item-based recommender"
-   ]
-  },
-  {
-   "cell_type": "code",
-   "execution_count": 52,
-   "metadata": {},
-   "outputs": [
-    {
-     "name": "stderr",
-     "output_type": "stream",
-     "text": [
-      "13-Jul-22 15:00:29, replay, INFO: This model can't predict cold items, they will be ignored\n",
-      "                                                                                \r"
-     ]
-    },
-    {
-     "name": "stdout",
-     "output_type": "stream",
-     "text": [
-      "CPU times: user 373 ms, sys: 413 ms, total: 786 ms\n",
-      "Wall time: 3min 3s\n"
-     ]
-    },
-    {
-     "data": {
-      "text/html": [
-       "<div>\n",
-       "<style scoped>\n",
-       "    .dataframe tbody tr th:only-of-type {\n",
-       "        vertical-align: middle;\n",
-       "    }\n",
-       "\n",
-       "    .dataframe tbody tr th {\n",
-       "        vertical-align: top;\n",
-       "    }\n",
-       "\n",
-       "    .dataframe thead th {\n",
-       "        text-align: right;\n",
-       "    }\n",
-       "</style>\n",
-       "<table border=\"1\" class=\"dataframe\">\n",
-       "  <thead>\n",
-       "    <tr style=\"text-align: right;\">\n",
-       "      <th></th>\n",
-       "      <th>Coverage@5</th>\n",
-       "      <th>HitRate@1</th>\n",
-       "      <th>HitRate@5</th>\n",
-       "      <th>MAP@5</th>\n",
-       "      <th>NDCG@5</th>\n",
-       "    </tr>\n",
-       "  </thead>\n",
-       "  <tbody>\n",
-       "    <tr>\n",
-       "      <th>SLIM</th>\n",
-       "      <td>0.151916</td>\n",
-       "      <td>0.220</td>\n",
-       "      <td>0.556</td>\n",
-       "      <td>0.100060</td>\n",
-       "      <td>0.172416</td>\n",
-       "    </tr>\n",
-       "    <tr>\n",
-       "      <th>SLIM_optimized</th>\n",
-       "      <td>0.141163</td>\n",
-       "      <td>0.214</td>\n",
-       "      <td>0.568</td>\n",
-       "      <td>0.099273</td>\n",
-       "      <td>0.172007</td>\n",
-       "    </tr>\n",
-       "    <tr>\n",
-       "      <th>ALS</th>\n",
-       "      <td>0.196305</td>\n",
-       "      <td>0.202</td>\n",
-       "      <td>0.550</td>\n",
-       "      <td>0.086360</td>\n",
-       "      <td>0.156045</td>\n",
-       "    </tr>\n",
-       "    <tr>\n",
-       "      <th>ItemKNN</th>\n",
-       "      <td>0.050731</td>\n",
-       "      <td>0.168</td>\n",
-       "      <td>0.390</td>\n",
-       "      <td>0.063387</td>\n",
-       "      <td>0.113365</td>\n",
-       "    </tr>\n",
-       "  </tbody>\n",
-       "</table>\n",
-       "</div>"
-      ],
-      "text/plain": [
-       "                Coverage@5  HitRate@1  HitRate@5     MAP@5    NDCG@5\n",
-       "SLIM              0.151916      0.220      0.556  0.100060  0.172416\n",
-       "SLIM_optimized    0.141163      0.214      0.568  0.099273  0.172007\n",
-       "ALS               0.196305      0.202      0.550  0.086360  0.156045\n",
-       "ItemKNN               0.050731      0.168      0.390  0.063387  0.113365"
-      ]
-     },
-     "execution_count": 52,
-     "metadata": {},
-     "output_type": "execute_result"
-    }
-   ],
-   "source": [
-    "%%time\n",
-    "recs = fit_predict_evaluate(ItemKNN(num_neighbours=100), metrics, 'ItemKNN')\n",
-    "metrics.results.sort_values('NDCG@5', ascending=False)"
-   ]
-  },
-  {
-   "cell_type": "markdown",
-   "metadata": {},
-   "source": [
-    "## 6 Compare RePlay models with others\n",
-    "To easily evaluate recommendations obtained from other sources, read and pass these recommendations to ``Experiment``"
-   ]
-  },
-  {
-   "cell_type": "code",
-   "execution_count": 53,
-   "metadata": {},
-   "outputs": [],
-   "source": [
-    "import pyspark.sql.functions as sf"
-   ]
-  },
-  {
-   "cell_type": "code",
-   "execution_count": 54,
-   "metadata": {},
-   "outputs": [
-    {
-     "name": "stderr",
-     "output_type": "stream",
-     "text": [
-      "                                                                                \r"
-     ]
-    },
-    {
-     "data": {
-      "text/html": [
-       "<div>\n",
-       "<style scoped>\n",
-       "    .dataframe tbody tr th:only-of-type {\n",
-       "        vertical-align: middle;\n",
-       "    }\n",
-       "\n",
-       "    .dataframe tbody tr th {\n",
-       "        vertical-align: top;\n",
-       "    }\n",
-       "\n",
-       "    .dataframe thead th {\n",
-       "        text-align: right;\n",
-       "    }\n",
-       "</style>\n",
-       "<table border=\"1\" class=\"dataframe\">\n",
-       "  <thead>\n",
-       "    <tr style=\"text-align: right;\">\n",
-       "      <th></th>\n",
-       "      <th>Coverage@5</th>\n",
-       "      <th>HitRate@1</th>\n",
-       "      <th>HitRate@5</th>\n",
-       "      <th>MAP@5</th>\n",
-       "      <th>NDCG@5</th>\n",
-       "    </tr>\n",
-       "  </thead>\n",
-       "  <tbody>\n",
-       "    <tr>\n",
-       "      <th>SLIM</th>\n",
-       "      <td>0.151916</td>\n",
-       "      <td>0.220</td>\n",
-       "      <td>0.556</td>\n",
-       "      <td>0.100060</td>\n",
-       "      <td>0.172416</td>\n",
-       "    </tr>\n",
-       "    <tr>\n",
-       "      <th>SLIM_optimized</th>\n",
-       "      <td>0.141163</td>\n",
-       "      <td>0.214</td>\n",
-       "      <td>0.568</td>\n",
-       "      <td>0.099273</td>\n",
-       "      <td>0.172007</td>\n",
-       "    </tr>\n",
-       "    <tr>\n",
-       "      <th>ALS</th>\n",
-       "      <td>0.196305</td>\n",
-       "      <td>0.202</td>\n",
-       "      <td>0.550</td>\n",
-       "      <td>0.086360</td>\n",
-       "      <td>0.156045</td>\n",
-       "    </tr>\n",
-       "    <tr>\n",
-       "      <th>ItemKNN</th>\n",
-       "      <td>0.050731</td>\n",
-       "      <td>0.168</td>\n",
-       "      <td>0.390</td>\n",
-       "      <td>0.063387</td>\n",
-       "      <td>0.113365</td>\n",
-       "    </tr>\n",
-       "    <tr>\n",
-       "      <th>my_model</th>\n",
-       "      <td>0.050731</td>\n",
-       "      <td>0.118</td>\n",
-       "      <td>0.390</td>\n",
-       "      <td>0.055720</td>\n",
-       "      <td>0.104047</td>\n",
-       "    </tr>\n",
-       "  </tbody>\n",
-       "</table>\n",
-       "</div>"
-      ],
-      "text/plain": [
-       "                Coverage@5  HitRate@1  HitRate@5     MAP@5    NDCG@5\n",
-       "SLIM              0.151916      0.220      0.556  0.100060  0.172416\n",
-       "SLIM_optimized    0.141163      0.214      0.568  0.099273  0.172007\n",
-       "ALS               0.196305      0.202      0.550  0.086360  0.156045\n",
-       "ItemKNN               0.050731      0.168      0.390  0.063387  0.113365\n",
-       "my_model          0.050731      0.118      0.390  0.055720  0.104047"
-      ]
-     },
-     "execution_count": 54,
-     "metadata": {},
-     "output_type": "execute_result"
-    }
-   ],
-   "source": [
-    "metrics.add_result(\"my_model\", recs.withColumn(\"relevance\", sf.rand()))\n",
-    "metrics.results.sort_values(\"NDCG@5\", ascending=False)"
-   ]
-  },
-  {
-   "cell_type": "code",
-   "execution_count": null,
-   "metadata": {},
-   "outputs": [],
-   "source": []
-  },
-  {
-   "cell_type": "code",
-   "execution_count": null,
-   "metadata": {},
-   "outputs": [],
-   "source": []
-  }
- ],
- "metadata": {
-  "kernelspec": {
-   "display_name": "Python 3 (ipykernel)",
-   "language": "python",
-   "name": "python3"
-  },
-  "language_info": {
-   "codemirror_mode": {
-    "name": "ipython",
-    "version": 3
-   },
-   "file_extension": ".py",
-   "mimetype": "text/x-python",
-   "name": "python",
-   "nbconvert_exporter": "python",
-   "pygments_lexer": "ipython3",
-   "version": "3.9.18"
-  },
-  "name": "movielens_nmf.ipynb",
-  "pycharm": {
-   "stem_cell": {
-    "cell_type": "raw",
-    "metadata": {
-     "collapsed": false
-    },
-    "source": [
-     "null"
-    ]
-   }
-  }
- },
- "nbformat": 4,
- "nbformat_minor": 4
-}+    "nbformat": 4,
+    "nbformat_minor": 4
+   }