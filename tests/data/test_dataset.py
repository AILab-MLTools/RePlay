--- conflicted
+++ resolved
@@ -8,13 +8,9 @@
 import pytest
 
 from replay.data import Dataset, FeatureHint, FeatureInfo, FeatureSchema, FeatureSource, FeatureType
-<<<<<<< HEAD
 from replay.utils import PYSPARK_AVAILABLE, PandasDataFrame, PolarsDataFrame, SparkDataFrame
-=======
-from replay.utils import PYSPARK_AVAILABLE
 from replay.utils.common import load_from_replay, save_to_replay
 from tests.utils import assert_dataframelikes_equal
->>>>>>> 27ea2415
 
 if PYSPARK_AVAILABLE:
     from pyspark.sql.functions import asc
@@ -1217,19 +1213,6 @@
         pytest.param("interactions_rating_polars_dataset", marks=pytest.mark.core),
     ],
 )
-<<<<<<< HEAD
-def test_df_to_pandas(data_dict, request):
-    dataset = create_dataset(request.getfixturevalue(data_dict))
-    dataset.to_pandas()
-    assert dataset.is_pandas
-    assert not dataset.is_spark
-    assert not dataset.is_polars
-    assert isinstance(dataset.interactions, PandasDataFrame)
-    if "users" in data_dict:
-        assert isinstance(dataset.query_features, PandasDataFrame)
-    if "items" in data_dict:
-        assert isinstance(dataset.item_features, PandasDataFrame)
-=======
 def test_save_load(data_dict, request):
     dataset = create_dataset(request.getfixturevalue(data_dict))
     path = get_test_name() + data_dict
@@ -1286,33 +1269,12 @@
     compare_datasets(dataset, dataset_loaded, same_type=False)
     path = path + ".replay"
     shutil.rmtree(path)
->>>>>>> 27ea2415
-
-
-@pytest.mark.parametrize(
-    "data_dict",
-    [
-        pytest.param("full_spark_dataset", marks=pytest.mark.spark),
-<<<<<<< HEAD
-        pytest.param("full_pandas_dataset", marks=pytest.mark.spark),
-        pytest.param("full_polars_dataset", marks=pytest.mark.spark),
-        pytest.param("interactions_rating_spark_dataset", marks=pytest.mark.spark),
-        pytest.param("interactions_rating_pandas_dataset", marks=pytest.mark.spark),
-        pytest.param("interactions_rating_polars_dataset", marks=pytest.mark.spark),
-    ],
-)
-def test_df_to_spark(data_dict, request):
-    dataset = create_dataset(request.getfixturevalue(data_dict))
-    dataset.to_spark()
-    assert not dataset.is_pandas
-    assert dataset.is_spark
-    assert not dataset.is_polars
-    assert isinstance(dataset.interactions, SparkDataFrame)
-    if "users" in data_dict:
-        assert isinstance(dataset.query_features, SparkDataFrame)
-    if "items" in data_dict:
-        assert isinstance(dataset.item_features, SparkDataFrame)
-=======
+
+
+@pytest.mark.parametrize(
+    "data_dict",
+    [
+        pytest.param("full_spark_dataset", marks=pytest.mark.spark),
         pytest.param("full_pandas_dataset", marks=pytest.mark.core),
         pytest.param("full_polars_dataset", marks=pytest.mark.core),
     ],
@@ -1383,16 +1345,81 @@
         json.dump(dataset_dict, file)
     with pytest.raises(TypeError):
         Dataset.load(path)
->>>>>>> 27ea2415
-
-
-@pytest.mark.parametrize(
-    "data_dict",
-    [
-        pytest.param("full_spark_dataset", marks=pytest.mark.spark),
-        pytest.param("full_pandas_dataset", marks=pytest.mark.core),
-        pytest.param("full_polars_dataset", marks=pytest.mark.core),
-<<<<<<< HEAD
+
+
+@pytest.mark.parametrize(
+    "data_dict",
+    [
+        pytest.param("full_spark_dataset", marks=pytest.mark.spark),
+        pytest.param("full_pandas_dataset", marks=pytest.mark.core),
+        pytest.param("full_polars_dataset", marks=pytest.mark.core),
+    ],
+)
+def test_to_parquet_with_unknown_df_type(data_dict, request):
+    dataset = create_dataset(request.getfixturevalue(data_dict))
+    path = get_test_name() + data_dict
+    dataset.is_pandas = False
+    dataset.is_spark = False
+    dataset.is_polars = False
+    setattr(dataset, "is_new_df_type", True)
+    with pytest.raises(TypeError):
+        dataset._to_parquet(dataset.interactions, path)
+
+
+@pytest.mark.parametrize(
+    "data_dict",
+    [
+        pytest.param("full_spark_dataset", marks=pytest.mark.spark),
+        pytest.param("full_pandas_dataset", marks=pytest.mark.core),
+        pytest.param("full_polars_dataset", marks=pytest.mark.core),
+        pytest.param("interactions_rating_spark_dataset", marks=pytest.mark.spark),
+        pytest.param("interactions_rating_pandas_dataset", marks=pytest.mark.core),
+        pytest.param("interactions_rating_polars_dataset", marks=pytest.mark.core),
+    ],
+)
+def test_df_to_pandas(data_dict, request):
+    dataset = create_dataset(request.getfixturevalue(data_dict))
+    dataset.to_pandas()
+    assert dataset.is_pandas
+    assert not dataset.is_spark
+    assert not dataset.is_polars
+    assert isinstance(dataset.interactions, PandasDataFrame)
+    if "users" in data_dict:
+        assert isinstance(dataset.query_features, PandasDataFrame)
+    if "items" in data_dict:
+        assert isinstance(dataset.item_features, PandasDataFrame)
+
+
+@pytest.mark.parametrize(
+    "data_dict",
+    [
+        pytest.param("full_spark_dataset", marks=pytest.mark.spark),
+        pytest.param("full_pandas_dataset", marks=pytest.mark.spark),
+        pytest.param("full_polars_dataset", marks=pytest.mark.spark),
+        pytest.param("interactions_rating_spark_dataset", marks=pytest.mark.spark),
+        pytest.param("interactions_rating_pandas_dataset", marks=pytest.mark.spark),
+        pytest.param("interactions_rating_polars_dataset", marks=pytest.mark.spark),
+    ],
+)
+def test_df_to_spark(data_dict, request):
+    dataset = create_dataset(request.getfixturevalue(data_dict))
+    dataset.to_spark()
+    assert not dataset.is_pandas
+    assert dataset.is_spark
+    assert not dataset.is_polars
+    assert isinstance(dataset.interactions, SparkDataFrame)
+    if "users" in data_dict:
+        assert isinstance(dataset.query_features, SparkDataFrame)
+    if "items" in data_dict:
+        assert isinstance(dataset.item_features, SparkDataFrame)
+
+
+@pytest.mark.parametrize(
+    "data_dict",
+    [
+        pytest.param("full_spark_dataset", marks=pytest.mark.spark),
+        pytest.param("full_pandas_dataset", marks=pytest.mark.core),
+        pytest.param("full_polars_dataset", marks=pytest.mark.core),
         pytest.param("interactions_rating_spark_dataset", marks=pytest.mark.spark),
         pytest.param("interactions_rating_pandas_dataset", marks=pytest.mark.core),
         pytest.param("interactions_rating_polars_dataset", marks=pytest.mark.core),
@@ -1408,17 +1435,4 @@
     if "users" in data_dict:
         assert isinstance(dataset.query_features, PolarsDataFrame)
     if "items" in data_dict:
-        assert isinstance(dataset.item_features, PolarsDataFrame)
-=======
-    ],
-)
-def test_to_parquet_with_unknown_df_type(data_dict, request):
-    dataset = create_dataset(request.getfixturevalue(data_dict))
-    path = get_test_name() + data_dict
-    dataset.is_pandas = False
-    dataset.is_spark = False
-    dataset.is_polars = False
-    setattr(dataset, "is_new_df_type", True)
-    with pytest.raises(TypeError):
-        dataset._to_parquet(dataset.interactions, path)
->>>>>>> 27ea2415
+        assert isinstance(dataset.item_features, PolarsDataFrame)