--- conflicted
+++ resolved
@@ -569,7 +569,7 @@
             message = f"k = {k} > number of items = {num_items}"
             self.logger.debug(message)
 
-        recs = self._inner_predict_wrap(
+        recs = self._predict(
             log,
             k,
             users,
@@ -654,72 +654,6 @@
         :return: recommendation dataframe
             ``[user_idx, item_idx, relevance]``
         """
-
-    def _inner_predict_wrap(
-        self,
-        log: DataFrame,
-        k: int,
-        users: DataFrame,
-        items: DataFrame,
-        user_features: Optional[DataFrame] = None,
-        item_features: Optional[DataFrame] = None,
-        filter_seen_items: bool = True,
-    ) -> DataFrame:
-        """
-        Inner method that wrap _predict method. Can be overwritten.
-
-        :param log: historical log of interactions
-            ``[user_idx, item_idx, timestamp, relevance]``
-        :param k: number of recommendations for each user
-        :param users: users to create recommendations for
-            dataframe containing ``[user_idx]`` or ``array-like``;
-            if ``None``, recommend to all users from ``log``
-        :param items: candidate items for recommendations
-            dataframe containing ``[item_idx]`` or ``array-like``;
-            if ``None``, take all items from ``log``.
-            If it contains new items, ``relevance`` for them will be ``0``.
-        :param user_features: user features
-            ``[user_idx , timestamp]`` + feature columns
-        :param item_features: item features
-            ``[item_idx , timestamp]`` + feature columns
-        :param filter_seen_items: flag to remove seen items from recommendations based on ``log``.
-        :return: recommendation dataframe
-            ``[user_idx, item_idx, relevance]``
-        """
-
-        return self._predict(
-            log,
-            k,
-            users,
-            items,
-            user_features,
-            item_features,
-            filter_seen_items,
-        )
-
-    def _inner_get_nearest_items_wrap(
-            self,
-            items: Union[DataFrame, Iterable],
-            k: int,
-            metric: Optional[str] = "cosine_similarity",
-            candidates: Optional[Union[DataFrame, Iterable]] = None,
-    ) -> Optional[DataFrame]:
-
-        return self._get_nearest_items_wrap(
-                items=items,
-                k=k,
-                metric=metric,
-                candidates=candidates,
-            )
-
-    @property
-    def logger(self) -> logging.Logger:
-        """
-        :returns: get library logger
-        """
-        if self._logger is None:
-            self._logger = logging.getLogger("replay")
-        return self._logger
 
     def _get_fit_counts(self, entity: str) -> int:
         if not hasattr(self, f"_num_{entity}s"):
@@ -1494,226 +1428,12 @@
         )
 
 
-<<<<<<< HEAD
-from replay.models.nmslib_hnsw import NmslibHnswMixin
-
-
-class NeighbourRec(Recommender, NmslibHnswMixin, ABC):
-    """Base class that requires log at prediction time"""
-
-    similarity: Optional[DataFrame]
-    can_predict_item_to_item: bool = True
-    can_predict_cold_users: bool = True
-    can_change_metric: bool = False
-    item_to_item_metrics = ["similarity"]
-    _similarity_metric = "similarity"
-
-    @property
-    def _dataframes(self):
-        return {"similarity": self.similarity}
-
-    def _clear_cache(self):
-        if hasattr(self, "similarity"):
-            self.similarity.unpersist()
-
-    # pylint: disable=missing-function-docstring
-    @property
-    def similarity_metric(self):
-        return self._similarity_metric
-
-    @similarity_metric.setter
-    def similarity_metric(self, value):
-        if not self.can_change_metric:
-            raise ValueError(
-                "This class does not support changing similarity metrics"
-            )
-        if value not in self.item_to_item_metrics:
-            raise ValueError(
-                f"Select one of the valid metrics for predict: "
-                f"{self.item_to_item_metrics}"
-            )
-        self._similarity_metric = value
-
-    def _predict_pairs_inner(
-        self,
-        log: DataFrame,
-        filter_df: DataFrame,
-        condition: Column,
-        users: DataFrame,
-    ) -> DataFrame:
-        """
-        Get recommendations for all provided users
-        and filter results with ``filter_df`` by ``condition``.
-        It allows to implement both ``predict_pairs`` and usual ``predict``@k.
-
-        :param log: historical interactions, DataFrame
-            ``[user_idx, item_idx, timestamp, relevance]``.
-        :param filter_df: DataFrame use to filter items:
-            ``[item_idx_filter]`` or ``[user_idx_filter, item_idx_filter]``.
-        :param condition: condition used for inner join with ``filter_df``
-        :param users: users to calculate recommendations for
-        :return: DataFrame ``[user_idx, item_idx, relevance]``
-        """
-        if log is None:
-            raise ValueError(
-                "log is not provided, but it is required for prediction"
-            )
-
-        recs = (
-            log.join(users, how="inner", on="user_idx")
-            .join(
-                self.similarity,
-                how="inner",
-                on=sf.col("item_idx") == sf.col("item_idx_one"),
-            )
-            .join(
-                filter_df,
-                how="inner",
-                on=condition,
-            )
-            .groupby("user_idx", "item_idx_two")
-            .agg(sf.sum(self.similarity_metric).alias("relevance"))
-            .withColumnRenamed("item_idx_two", "item_idx")
-        )
-        return recs
-
-    # pylint: disable=too-many-arguments
-    def _predict(
-        self,
-        log: DataFrame,
-        k: int,
-        users: DataFrame,
-        items: DataFrame,
-        user_features: Optional[DataFrame] = None,
-        item_features: Optional[DataFrame] = None,
-        filter_seen_items: bool = True,
-    ) -> DataFrame:
-
-        return self._predict_pairs_inner(
-            log=log,
-            filter_df=items.withColumnRenamed("item_idx", "item_idx_filter"),
-            condition=sf.col("item_idx_two") == sf.col("item_idx_filter"),
-            users=users,
-        )
-
-    def _predict_pairs(
-        self,
-        pairs: DataFrame,
-        log: Optional[DataFrame] = None,
-        user_features: Optional[DataFrame] = None,
-        item_features: Optional[DataFrame] = None,
-    ) -> DataFrame:
-
-        if log is None:
-            raise ValueError(
-                "log is not provided, but it is required for prediction"
-            )
-
-        return self._predict_pairs_inner(
-            log=log,
-            filter_df=(
-                pairs.withColumnRenamed(
-                    "user_idx", "user_idx_filter"
-                ).withColumnRenamed("item_idx", "item_idx_filter")
-            ),
-            condition=(sf.col("user_idx") == sf.col("user_idx_filter"))
-            & (sf.col("item_idx_two") == sf.col("item_idx_filter")),
-            users=pairs.select("user_idx").distinct(),
-        )
-
-    def get_nearest_items(
-        self,
-        items: Union[DataFrame, Iterable],
-        k: int,
-        metric: Optional[str] = None,
-        candidates: Optional[Union[DataFrame, Iterable]] = None,
-    ) -> DataFrame:
-        """
-        Get k most similar items be the `metric` for each of the `items`.
-
-        :param items: spark dataframe or list of item ids to find neighbors
-        :param k: number of neighbors
-        :param metric: metric is not used to find neighbours in NeighbourRec,
-            the parameter is ignored
-        :param candidates: spark dataframe or list of items
-            to consider as similar, e.g. popular/new items. If None,
-            all items presented during model training are used.
-        :return: dataframe with the most similar items an distance,
-            where bigger value means greater similarity.
-            spark-dataframe with columns ``[item_idx, neighbour_item_idx, similarity]``
-        """
-
-        if metric is not None:
-            self.logger.debug(
-                "Metric is not used to determine nearest items in %s model",
-                str(self),
-            )
-
-        return self._get_nearest_items_wrap(
-            items=items,
-            k=k,
-            metric=metric,
-            candidates=candidates,
-        )
-
-    def _get_nearest_items(
-        self,
-        items: DataFrame,
-        metric: Optional[str] = None,
-        candidates: Optional[DataFrame] = None,
-    ) -> DataFrame:
-
-        similarity_filtered = self.similarity.join(
-            items.withColumnRenamed("item_idx", "item_idx_one"),
-            on="item_idx_one",
-        )
-
-        if candidates is not None:
-            similarity_filtered = similarity_filtered.join(
-                candidates.withColumnRenamed("item_idx", "item_idx_two"),
-                on="item_idx_two",
-            )
-
-        return similarity_filtered.select(
-            "item_idx_one",
-            "item_idx_two",
-            "similarity" if metric is None else metric,
-        )
-
-    def _get_ann_build_params(self, log: DataFrame) -> Dict[str, Any]:
-        items_count = log.select(sf.max("item_idx")).first()[0] + 1
-        return {
-            "features_col": None,
-            "params": self._nmslib_hnsw_params,
-            "index_type": "sparse",
-            "items_count": items_count,
-        }
-
-    def _get_vectors_to_build_ann(self, log: DataFrame) -> DataFrame:
-        similarity_df = self.similarity.select(
-            "similarity", "item_idx_one", "item_idx_two"
-        )
-        return similarity_df
-
-    def _get_vectors_to_infer_ann_inner(
-            self, log: DataFrame, users: DataFrame
-    ) -> DataFrame:
-
-        user_vectors = (
-            log.groupBy("user_idx").agg(
-                sf.collect_list("item_idx").alias("vector_items"),
-                sf.collect_list("relevance").alias("vector_relevances"))
-        )
-        return user_vectors
-
     def _get_item_vectors_to_infer_ann(
             self, items: DataFrame
     ) -> DataFrame:
         pass
 
 
-=======
->>>>>>> af0c492c
 class NonPersonalizedRecommender(Recommender, ABC):
     """Base class for non-personalized recommenders with popularity statistics."""
 
