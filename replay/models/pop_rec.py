--- conflicted
+++ resolved
@@ -3,12 +3,7 @@
 from pyspark.sql import DataFrame
 from pyspark.sql import functions as sf
 
-<<<<<<< HEAD
-from replay.models.base_rec import Recommender
-from replay.utils import JobGroup
-=======
 from replay.models.base_rec import NonPersonalizedRecommender
->>>>>>> 17b19c79
 
 
 class PopRec(NonPersonalizedRecommender):
@@ -113,58 +108,10 @@
         item_features: Optional[DataFrame] = None,
         filter_seen_items: bool = True,
     ) -> DataFrame:
-<<<<<<< HEAD
-        # with JobGroup(
-        #     "selected_item_popularity",
-        #     "_predict (inside 1)",
-        # ):
-        selected_item_popularity = self.item_popularity.join(
-            items,
-            on="item_idx",
-            how="inner",
-        ).withColumn(
-            "rank",
-            sf.row_number().over(Window.orderBy(sf.col("relevance").desc())),
-        )
-            # selected_item_popularity = selected_item_popularity.cache()
-            # selected_item_popularity.write.mode("overwrite").format("noop").save()
-
-        max_hist_len = 0
-        if filter_seen_items:
-            with JobGroup(
-                "PopRec._predict()",
-                "PopRec._predict.max_hist_len",
-            ):
-                max_hist_len = (
-                    (
-                        log.join(users, on="user_idx")
-                        .groupBy("user_idx")
-                        .agg(sf.countDistinct("item_idx").alias("items_count"))
-                    )
-                    .select(sf.max("items_count"))
-                    .collect()[0][0]
-                )
-                # all users have empty history
-                if max_hist_len is None:
-                    max_hist_len = 0
-
-        # with JobGroup(
-        #     "users.crossJoin",
-        #     "_predict (inside 3)",
-        # ):
-        res = users.crossJoin(
-            selected_item_popularity.filter(sf.col("rank") <= k + max_hist_len)
-        ).drop("rank")
-        # res = res.cache()
-        # res.write.mode("overwrite").format("noop").save()
-
-        return res
-=======
 
         return self._predict_without_sampling(
             log, k, users, items, filter_seen_items
         )
->>>>>>> 17b19c79
 
     def _predict_pairs(
         self,
