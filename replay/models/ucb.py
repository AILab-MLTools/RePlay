import math

<<<<<<< HEAD
from os.path import join
from typing import Any, Dict, List, Optional, Union
=======
from typing import Any, Dict, List, Optional
>>>>>>> e0f10f03

from pyspark.sql import DataFrame
from pyspark.sql import functions as sf

from replay.metrics import Metric, NDCG
from replay.models.base_rec import NonPersonalizedRecommender


class UCB(NonPersonalizedRecommender):
    """Simple bandit model, which caclulate item relevance as upper confidence bound
    (`UCB <https://medium.com/analytics-vidhya/multi-armed-bandit-analysis-of-upper-confidence-bound-algorithm-4b84be516047>`_)
    for the confidence interval of true fraction of positive ratings.
    Should be used in iterative (online) mode to achive proper recommendation quality.

    ``relevance`` from log must be converted to binary 0-1 form.

    .. math::
        pred_i = ctr_i + \\sqrt{\\frac{c\\ln{n}}{n_i}}

    :math:`pred_i` -- predicted relevance of item :math:`i`
    :math:`c` -- exploration coeficient
    :math:`n` -- number of interactions in log
    :math:`n_i` -- number of interactions with item :math:`i`

    >>> import pandas as pd
    >>> data_frame = pd.DataFrame({"user_idx": [1, 2, 3, 3], "item_idx": [1, 2, 1, 2], "relevance": [1, 0, 0, 0]})
    >>> from replay.utils import convert2spark
    >>> data_frame = convert2spark(data_frame)
    >>> model = UCB()
    >>> model.fit(data_frame)
    >>> model.predict(data_frame,k=2,users=[1,2,3,4], items=[1,2,3]
    ... ).toPandas().sort_values(["user_idx","relevance","item_idx"],
    ... ascending=[True,False,True]).reset_index(drop=True)
       user_idx  item_idx  relevance
    0         1         3   2.665109
    1         1         2   1.177410
    2         2         3   2.665109
    3         2         1   1.677410
    4         3         3   2.665109
    5         4         3   2.665109
    6         4         1   1.677410

    """

    # attributes which are needed for refit method
    full_count: int
    items_counts_aggr: DataFrame

    def __init__(
        self,
        exploration_coef: float = 2,
        sample: bool = False,
        seed: Optional[int] = None,
    ):
        """
        :param exploration_coef: exploration coefficient
        :param sample: flag to choose recommendation strategy.
            If True, items are sampled with a probability proportional
            to the calculated predicted relevance.
            Could be changed after model training by setting the `sample` attribute.
        :param seed: random seed. Provides reproducibility if fixed
        """
        # pylint: disable=super-init-not-called
        self.coef = exploration_coef
        self.sample = sample
        self.seed = seed
        super().__init__(add_cold_items=True, cold_weight=1)

    @property
    def _init_args(self):
        return {
            "exploration_coef": self.coef,
            "sample": self.sample,
            "seed": self.seed,
        }

    # pylint: disable=too-many-arguments
    def optimize(
        self,
        train: DataFrame,
        test: DataFrame,
        user_features: Optional[DataFrame] = None,
        item_features: Optional[DataFrame] = None,
        param_borders: Optional[Dict[str, List[Any]]] = None,
        criterion: Metric = NDCG(),
        k: int = 10,
        budget: int = 10,
        new_study: bool = True,
    ) -> None:
        """
        Searches best parameters with optuna.

        :param train: train data
        :param test: test data
        :param user_features: user features
        :param item_features: item features
        :param param_borders: a dictionary with search borders, where
            key is the parameter name and value is the range of possible values
            ``{param: [low, high]}``. In case of categorical parameters it is
            all possible values: ``{cat_param: [cat_1, cat_2, cat_3]}``.
        :param criterion: metric to use for optimization
        :param k: recommendation list length
        :param budget: number of points to try
        :param new_study: keep searching with previous study or start a new study
        :return: dictionary with best parameters
        """
        self.logger.warning(
            "The UCB model has only exploration coefficient parameter, "
            "which cannot not be directly optimized"
        )

    def _fit(
        self,
        log: DataFrame,
        user_features: Optional[DataFrame] = None,
        item_features: Optional[DataFrame] = None,
    ) -> None:

        self._check_relevance(log)

        # we save this dataframe for the refit() method
        self.items_counts_aggr = log.groupby("item_idx").agg(
<<<<<<< HEAD
            sf.sum("relevance").alias("pos"),
            sf.count("relevance").alias("total"),
        )
        self.items_counts_aggr = self.items_counts_aggr.cache()

        # we save this variable for the refit() method
        self.full_count = log.count()
=======
            sf.sum("relevance").alias("pos"),
            sf.count("relevance").alias("total"),
        )
        # we save this variable for the refit() method
        self.full_count = log.count()

        self._calc_item_popularity()

    def refit(
        self,
        log: DataFrame,
    ) -> None:
        """Iteratively refit with new part of log.

        :param log: historical log of interactions
            ``[user_idx, item_idx, timestamp, relevance]``
        :return:
        """

        self._check_relevance(log)

        # aggregate new log part
        items_counts_aggr = log.groupby("item_idx").agg(
            sf.sum("relevance").alias("pos"),
            sf.count("relevance").alias("total"),
        )
        # combine old and new aggregations and aggregate
        self.items_counts_aggr = (
            self.items_counts_aggr.union(items_counts_aggr)
            .groupby("item_idx")
            .agg(
                sf.sum("pos").alias("pos"),
                sf.sum("total").alias("total"),
            )
        )
        # sum old and new log lengths
        self.full_count += log.count()

        self._calc_item_popularity()

    def _calc_item_popularity(self):

>>>>>>> e0f10f03
        items_counts = self.items_counts_aggr.withColumn(
            "relevance",
            (
                sf.col("pos") / sf.col("total")
                + sf.sqrt(
<<<<<<< HEAD
                    sf.log(sf.lit(self.coef * self.full_count)) / sf.col("total")
=======
                    self.coef
                    * sf.log(sf.lit(self.full_count))
                    / sf.col("total")
>>>>>>> e0f10f03
                )
            ),
        )

        self.item_popularity = items_counts.drop("pos", "total")
        self.item_popularity.cache().count()

<<<<<<< HEAD
        self.fill = 1 + math.sqrt(math.log(self.coef * self.full_count))

    def refit(
        self,
        log: DataFrame,
        previous_log: Optional[Union[str, DataFrame]] = None,
        merged_log_path: Optional[str] = None,
    ) -> None:
        # aggregation new log part
        items_counts_aggr = log.groupby("item_idx").agg(
            sf.sum("relevance").alias("pos"),
            sf.count("relevance").alias("total"),
        )

        # combine old and new aggregations and aggregate
        self.items_counts_aggr = (
            self.items_counts_aggr.union(items_counts_aggr)
            .groupby("item_idx")
            .agg(
                sf.sum("pos").alias("pos"),
                sf.sum("total").alias("total"),
            )
        )
        self.items_counts_aggr = self.items_counts_aggr.cache()

        # sum old and new log lengths
        self.full_count += log.count()
        
        items_counts = self.items_counts_aggr.withColumn(
            "relevance",
            (
                sf.col("pos") / sf.col("total")
                + sf.sqrt(
                    sf.log(sf.lit(self.coef * self.full_count)) / sf.col("total")
                )
            ),
        )

        self.item_popularity = items_counts.drop("pos", "total")
        self.item_popularity.cache().count()

        self.fill = 1 + math.sqrt(math.log(self.coef * self.full_count))

    # pylint: disable=too-many-arguments
    def _predict(
        self,
        log: DataFrame,
        k: int,
        users: DataFrame,
        items: DataFrame,
        user_features: Optional[DataFrame] = None,
        item_features: Optional[DataFrame] = None,
        filter_seen_items: bool = True,
    ) -> DataFrame:

        if self.sample:
            return self._predict_with_sampling(
                log=log,
                k=k,
                users=users,
                items=items,
                filter_seen_items=filter_seen_items,
                add_cold_items=True,
            )
        else:
            return self._predict_without_sampling(
                log, k, users, items, filter_seen_items
            )

    def _predict_pairs(
        self,
        pairs: DataFrame,
        log: Optional[DataFrame] = None,
        user_features: Optional[DataFrame] = None,
        item_features: Optional[DataFrame] = None,
    ) -> DataFrame:

        return pairs.join(
            self.item_popularity, on="item_idx", how="left"
        ).fillna(value=self.fill, subset=["relevance"])
=======
        self.fill = 1 + math.sqrt(self.coef * math.log(self.full_count))
>>>>>>> e0f10f03
<|MERGE_RESOLUTION|>--- conflicted
+++ resolved
@@ -1,11 +1,8 @@
+import joblib
 import math
 
-<<<<<<< HEAD
 from os.path import join
 from typing import Any, Dict, List, Optional, Union
-=======
-from typing import Any, Dict, List, Optional
->>>>>>> e0f10f03
 
 from pyspark.sql import DataFrame
 from pyspark.sql import functions as sf
@@ -82,6 +79,12 @@
             "seed": self.seed,
         }
 
+    def _save_model(self, path: str):
+        joblib.dump({"fill": self.fill}, join(path))
+
+    def _load_model(self, path: str):
+        self.fill = joblib.load(join(path))["fill"]
+
     # pylint: disable=too-many-arguments
     def optimize(
         self,
@@ -126,72 +129,20 @@
 
         self._check_relevance(log)
 
-        # we save this dataframe for the refit() method
-        self.items_counts_aggr = log.groupby("item_idx").agg(
-<<<<<<< HEAD
-            sf.sum("relevance").alias("pos"),
-            sf.count("relevance").alias("total"),
-        )
-        self.items_counts_aggr = self.items_counts_aggr.cache()
-
-        # we save this variable for the refit() method
-        self.full_count = log.count()
-=======
+        items_counts = log.groupby("item_idx").agg(
             sf.sum("relevance").alias("pos"),
             sf.count("relevance").alias("total"),
         )
         # we save this variable for the refit() method
         self.full_count = log.count()
 
-        self._calc_item_popularity()
-
-    def refit(
-        self,
-        log: DataFrame,
-    ) -> None:
-        """Iteratively refit with new part of log.
-
-        :param log: historical log of interactions
-            ``[user_idx, item_idx, timestamp, relevance]``
-        :return:
-        """
-
-        self._check_relevance(log)
-
-        # aggregate new log part
-        items_counts_aggr = log.groupby("item_idx").agg(
-            sf.sum("relevance").alias("pos"),
-            sf.count("relevance").alias("total"),
-        )
-        # combine old and new aggregations and aggregate
-        self.items_counts_aggr = (
-            self.items_counts_aggr.union(items_counts_aggr)
-            .groupby("item_idx")
-            .agg(
-                sf.sum("pos").alias("pos"),
-                sf.sum("total").alias("total"),
-            )
-        )
-        # sum old and new log lengths
-        self.full_count += log.count()
-
-        self._calc_item_popularity()
-
-    def _calc_item_popularity(self):
-
->>>>>>> e0f10f03
-        items_counts = self.items_counts_aggr.withColumn(
+        full_count = log.count()
+        items_counts = items_counts.withColumn(
             "relevance",
             (
                 sf.col("pos") / sf.col("total")
                 + sf.sqrt(
-<<<<<<< HEAD
-                    sf.log(sf.lit(self.coef * self.full_count)) / sf.col("total")
-=======
-                    self.coef
-                    * sf.log(sf.lit(self.full_count))
-                    / sf.col("total")
->>>>>>> e0f10f03
+                    sf.log(sf.lit(self.coef * full_count)) / sf.col("total")
                 )
             ),
         )
@@ -199,49 +150,7 @@
         self.item_popularity = items_counts.drop("pos", "total")
         self.item_popularity.cache().count()
 
-<<<<<<< HEAD
-        self.fill = 1 + math.sqrt(math.log(self.coef * self.full_count))
-
-    def refit(
-        self,
-        log: DataFrame,
-        previous_log: Optional[Union[str, DataFrame]] = None,
-        merged_log_path: Optional[str] = None,
-    ) -> None:
-        # aggregation new log part
-        items_counts_aggr = log.groupby("item_idx").agg(
-            sf.sum("relevance").alias("pos"),
-            sf.count("relevance").alias("total"),
-        )
-
-        # combine old and new aggregations and aggregate
-        self.items_counts_aggr = (
-            self.items_counts_aggr.union(items_counts_aggr)
-            .groupby("item_idx")
-            .agg(
-                sf.sum("pos").alias("pos"),
-                sf.sum("total").alias("total"),
-            )
-        )
-        self.items_counts_aggr = self.items_counts_aggr.cache()
-
-        # sum old and new log lengths
-        self.full_count += log.count()
-        
-        items_counts = self.items_counts_aggr.withColumn(
-            "relevance",
-            (
-                sf.col("pos") / sf.col("total")
-                + sf.sqrt(
-                    sf.log(sf.lit(self.coef * self.full_count)) / sf.col("total")
-                )
-            ),
-        )
-
-        self.item_popularity = items_counts.drop("pos", "total")
-        self.item_popularity.cache().count()
-
-        self.fill = 1 + math.sqrt(math.log(self.coef * self.full_count))
+        self.fill = 1 + math.sqrt(math.log(self.coef * full_count))
 
     # pylint: disable=too-many-arguments
     def _predict(
@@ -279,7 +188,4 @@
 
         return pairs.join(
             self.item_popularity, on="item_idx", how="left"
-        ).fillna(value=self.fill, subset=["relevance"])
-=======
-        self.fill = 1 + math.sqrt(self.coef * math.log(self.full_count))
->>>>>>> e0f10f03
+        ).fillna(value=self.fill, subset=["relevance"])