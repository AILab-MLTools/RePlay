from typing import Optional, Dict, Any

import numpy as np
import pandas as pd
from pyspark.sql import DataFrame
from pyspark.sql import types as st
from scipy.sparse import csc_matrix
from sklearn.linear_model import ElasticNet

from replay.ann.index_builders.base_index_builder import IndexBuilder
from replay.models.base_neighbour_rec import NeighbourRec
from replay.session_handler import State


# pylint: disable=too-many-ancestors
class SLIM(NeighbourRec):
    """`SLIM: Sparse Linear Methods for Top-N Recommender Systems
    <http://glaros.dtc.umn.edu/gkhome/fetch/papers/SLIM2011icdm.pdf>`_"""

    def _get_ann_infer_params(self) -> Dict[str, Any]:
        return {
<<<<<<< HEAD
            "features_col": "",
            "params": self._nmslib_hnsw_params,
            "index_type": "sparse",
        }

    def _get_ann_infer_params_for_nearest_items(self) -> Dict[str, Any]:
        return {
            "features_col": "",
            "params": self._nmslib_hnsw_params,
            "index_type": "sparse",
        }

    def _get_item_vectors_to_infer_ann(
            self, items: DataFrame
    ) -> DataFrame:
        pass

    @property
    def _use_ann(self) -> bool:
        return self._nmslib_hnsw_params is not None

=======
            "features_col": None,
            # "params": self._nmslib_hnsw_params,
        }

>>>>>>> af0c492c
    _search_space = {
        "beta": {"type": "loguniform", "args": [1e-6, 5]},
        "lambda_": {"type": "loguniform", "args": [1e-6, 2]},
    }

    def __init__(
        self,
        beta: float = 0.01,
        lambda_: float = 0.01,
        seed: Optional[int] = None,
<<<<<<< HEAD
        nmslib_hnsw_params: Optional[dict] = None,
=======
        index_builder: Optional[IndexBuilder] = None,
>>>>>>> af0c492c
    ):
        """
        :param beta: l2 regularization
        :param lambda_: l1 regularization
        :param seed: random seed
<<<<<<< HEAD
        :param nmslib_hnsw_params: parameters for nmslib-hnsw methods:
        {"method":"hnsw",
        "space":"negdotprod_sparse_fast",
        "M":16,"efS":200,"efC":200,
        ...}
            The reasonable range of values for M parameter is 5-100,
            for efC and eFS is 100-2000.
            Increasing these values improves the prediction quality but increases index_time and inference_time too.
            We recommend using these settings:
              - M=16, efC=200 and efS=200 for simple datasets like MovieLens
              - M=50, efC=1000 and efS=1000 for average quality with an average prediction time
              - M=75, efC=2000 and efS=2000 for the highest quality with a long prediction time

            note: choosing these parameters depends on the dataset and quality/time tradeoff
            note: while reducing parameter values the highest range metrics like Metric@1000 suffer first
            note: even in a case with a long training time,
                profit from ann could be obtained while inference will be used multiple times

        for more details see https://github.com/nmslib/nmslib/blob/master/manual/methods.md
=======
        :param index_builder: `IndexBuilder` instance that adds ANN functionality.
            If not set, then ann will not be used.
>>>>>>> af0c492c
        """
        if beta < 0 or lambda_ <= 0:
            raise ValueError("Invalid regularization parameters")
        self.beta = beta
        self.lambda_ = lambda_
        self.seed = seed
<<<<<<< HEAD
        self._nmslib_hnsw_params = nmslib_hnsw_params
=======
        if isinstance(index_builder, (IndexBuilder, type(None))):
            self.index_builder = index_builder
        elif isinstance(index_builder, dict):
            self.init_builder_from_dict(index_builder)
>>>>>>> af0c492c

    @property
    def _init_args(self):
        return {
            "beta": self.beta,
            "lambda_": self.lambda_,
            "seed": self.seed,
<<<<<<< HEAD
            "nmslib_hnsw_params": self._nmslib_hnsw_params,
        }

    def _save_model(self, path: str):
        if self._nmslib_hnsw_params:
            self._save_nmslib_hnsw_index(path, sparse=True)

    def _load_model(self, path: str):
        if self._nmslib_hnsw_params:
            self._load_nmslib_hnsw_index(path, sparse=True)
=======
            "index_builder": self.index_builder.init_meta_as_dict() if self.index_builder else None,
        }

    def _save_model(self, path: str):
        if self._use_ann:
            self._save_index(path)

    def _load_model(self, path: str):
        if self._use_ann:
            self._load_index(path)
>>>>>>> af0c492c

    def _fit(
        self,
        log: DataFrame,
        user_features: Optional[DataFrame] = None,
        item_features: Optional[DataFrame] = None,
    ) -> None:
        pandas_log = log.select("user_idx", "item_idx", "relevance").toPandas()

        interactions_matrix = csc_matrix(
            (pandas_log.relevance, (pandas_log.user_idx, pandas_log.item_idx)),
            shape=(self._user_dim, self._item_dim),
        )
        similarity = (
            State()
            .session.createDataFrame(pandas_log.item_idx, st.IntegerType())
            .withColumnRenamed("value", "item_idx_one")
        )

        alpha = self.beta + self.lambda_
        l1_ratio = self.lambda_ / alpha

        regression = ElasticNet(
            alpha=alpha,
            l1_ratio=l1_ratio,
            fit_intercept=False,
            max_iter=5000,
            random_state=self.seed,
            selection="random",
            positive=True,
        )

        def slim_column(pandas_df: pd.DataFrame) -> pd.DataFrame:
            """
            fit similarity matrix with ElasticNet
            :param pandas_df: pd.Dataframe
            :return: pd.Dataframe
            """
            idx = int(pandas_df["item_idx_one"][0])
            column = interactions_matrix[:, idx]
            column_arr = column.toarray().ravel()
            interactions_matrix[
                interactions_matrix[:, idx].nonzero()[0], idx
            ] = 0

            regression.fit(interactions_matrix, column_arr)
            interactions_matrix[:, idx] = column
            good_idx = np.argwhere(regression.coef_ > 0).reshape(-1)
            good_values = regression.coef_[good_idx]
            similarity_row = {
                "item_idx_one": good_idx,
                "item_idx_two": idx,
                "similarity": good_values,
            }
            return pd.DataFrame(data=similarity_row)

        self.similarity = similarity.groupby("item_idx_one").applyInPandas(
            slim_column,
            "item_idx_one int, item_idx_two int, similarity double",
        )
        self.similarity.cache().count()<|MERGE_RESOLUTION|>--- conflicted
+++ resolved
@@ -19,10 +19,8 @@
 
     def _get_ann_infer_params(self) -> Dict[str, Any]:
         return {
-<<<<<<< HEAD
-            "features_col": "",
-            "params": self._nmslib_hnsw_params,
-            "index_type": "sparse",
+            "features_col": None,
+            # "params": self._nmslib_hnsw_params,
         }
 
     def _get_ann_infer_params_for_nearest_items(self) -> Dict[str, Any]:
@@ -37,16 +35,6 @@
     ) -> DataFrame:
         pass
 
-    @property
-    def _use_ann(self) -> bool:
-        return self._nmslib_hnsw_params is not None
-
-=======
-            "features_col": None,
-            # "params": self._nmslib_hnsw_params,
-        }
-
->>>>>>> af0c492c
     _search_space = {
         "beta": {"type": "loguniform", "args": [1e-6, 5]},
         "lambda_": {"type": "loguniform", "args": [1e-6, 2]},
@@ -57,54 +45,24 @@
         beta: float = 0.01,
         lambda_: float = 0.01,
         seed: Optional[int] = None,
-<<<<<<< HEAD
-        nmslib_hnsw_params: Optional[dict] = None,
-=======
         index_builder: Optional[IndexBuilder] = None,
->>>>>>> af0c492c
     ):
         """
         :param beta: l2 regularization
         :param lambda_: l1 regularization
         :param seed: random seed
-<<<<<<< HEAD
-        :param nmslib_hnsw_params: parameters for nmslib-hnsw methods:
-        {"method":"hnsw",
-        "space":"negdotprod_sparse_fast",
-        "M":16,"efS":200,"efC":200,
-        ...}
-            The reasonable range of values for M parameter is 5-100,
-            for efC and eFS is 100-2000.
-            Increasing these values improves the prediction quality but increases index_time and inference_time too.
-            We recommend using these settings:
-              - M=16, efC=200 and efS=200 for simple datasets like MovieLens
-              - M=50, efC=1000 and efS=1000 for average quality with an average prediction time
-              - M=75, efC=2000 and efS=2000 for the highest quality with a long prediction time
-
-            note: choosing these parameters depends on the dataset and quality/time tradeoff
-            note: while reducing parameter values the highest range metrics like Metric@1000 suffer first
-            note: even in a case with a long training time,
-                profit from ann could be obtained while inference will be used multiple times
-
-        for more details see https://github.com/nmslib/nmslib/blob/master/manual/methods.md
-=======
         :param index_builder: `IndexBuilder` instance that adds ANN functionality.
             If not set, then ann will not be used.
->>>>>>> af0c492c
         """
         if beta < 0 or lambda_ <= 0:
             raise ValueError("Invalid regularization parameters")
         self.beta = beta
         self.lambda_ = lambda_
         self.seed = seed
-<<<<<<< HEAD
-        self._nmslib_hnsw_params = nmslib_hnsw_params
-=======
         if isinstance(index_builder, (IndexBuilder, type(None))):
             self.index_builder = index_builder
         elif isinstance(index_builder, dict):
             self.init_builder_from_dict(index_builder)
->>>>>>> af0c492c
 
     @property
     def _init_args(self):
@@ -112,18 +70,6 @@
             "beta": self.beta,
             "lambda_": self.lambda_,
             "seed": self.seed,
-<<<<<<< HEAD
-            "nmslib_hnsw_params": self._nmslib_hnsw_params,
-        }
-
-    def _save_model(self, path: str):
-        if self._nmslib_hnsw_params:
-            self._save_nmslib_hnsw_index(path, sparse=True)
-
-    def _load_model(self, path: str):
-        if self._nmslib_hnsw_params:
-            self._load_nmslib_hnsw_index(path, sparse=True)
-=======
             "index_builder": self.index_builder.init_meta_as_dict() if self.index_builder else None,
         }
 
@@ -134,7 +80,6 @@
     def _load_model(self, path: str):
         if self._use_ann:
             self._load_index(path)
->>>>>>> af0c492c
 
     def _fit(
         self,
