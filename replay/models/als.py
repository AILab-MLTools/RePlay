--- conflicted
+++ resolved
@@ -1,4 +1,4 @@
-from typing import Optional, Tuple, Dict, Any
+from typing import Optional, Tuple
 
 import pyspark.sql.functions as sf
 
@@ -8,35 +8,20 @@
 from replay.ann.ann_mixin import ANNMixin
 from replay.ann.index_builders.base_index_builder import IndexBuilder
 from replay.models.base_rec import Recommender, ItemVectorModel
-<<<<<<< HEAD
-from replay.models.hnswlib import HnswlibMixin
-from replay.utils import list_to_vector_udf
-
-
-class ALSWrap(Recommender, ItemVectorModel, HnswlibMixin):
-=======
 from replay.spark_custom_models.recommendation import ALS, ALSModel
 from replay.utils import list_to_vector_udf
 
 
 # pylint: disable=too-many-instance-attributes, too-many-ancestors
 class ALSWrap(Recommender, ItemVectorModel, ANNMixin):
->>>>>>> 8d67e218
     """Wrapper for `Spark ALS
     <https://spark.apache.org/docs/latest/api/python/pyspark.mllib.html#pyspark.mllib.recommendation.ALS>`_.
     """
 
     def _get_ann_infer_params(self) -> Dict[str, Any]:
-<<<<<<< HEAD
-        return {
-            "features_col": "user_factors",
-            "params": self._hnswlib_params,
-            "index_dim": self.rank,
-=======
         self.index_builder.index_params.dim = self.rank
         return {
             "features_col": "user_factors",
->>>>>>> 8d67e218
         }
 
     def _get_vectors_to_infer_ann_inner(self, log: DataFrame, users: DataFrame) -> DataFrame:
@@ -44,21 +29,11 @@
         return user_vectors
 
     def _get_ann_build_params(self, log: DataFrame):
-<<<<<<< HEAD
-        self.num_elements = log.select("item_idx").distinct().count()
-        return {
-            "features_col": "item_factors",
-            "params": self._hnswlib_params,
-            "dim": self.rank,
-            "num_elements": self.num_elements,
-            "id_col": "item_idx",
-=======
         self.index_builder.index_params.dim = self.rank
         self.index_builder.index_params.max_elements = log.select("item_idx").distinct().count()
         return {
             "features_col": "item_factors",
             "ids_col": "item_idx",
->>>>>>> 8d67e218
         }
 
     def _get_vectors_to_build_ann(self, log: DataFrame) -> DataFrame:
@@ -67,13 +42,6 @@
         )
         return item_vectors
 
-<<<<<<< HEAD
-    @property
-    def _use_ann(self) -> bool:
-        return self._hnswlib_params is not None
-
-=======
->>>>>>> 8d67e218
     _seed: Optional[int] = None
     _search_space = {
         "rank": {"type": "loguniform_int", "args": [8, 256]},
@@ -85,13 +53,9 @@
         rank: int = 10,
         implicit_prefs: bool = True,
         seed: Optional[int] = None,
-<<<<<<< HEAD
-        hnswlib_params: Optional[dict] = None,
-=======
         num_item_blocks: Optional[int] = None,
         num_user_blocks: Optional[int] = None,
         index_builder: Optional[IndexBuilder] = None,
->>>>>>> 8d67e218
     ):
         """
         :param rank: hidden dimension for the approximate matrix
@@ -107,9 +71,6 @@
         self.rank = rank
         self.implicit_prefs = implicit_prefs
         self._seed = seed
-<<<<<<< HEAD
-        self._hnswlib_params = hnswlib_params
-=======
         self._num_item_blocks = num_item_blocks
         self._num_user_blocks = num_user_blocks
         if isinstance(index_builder, (IndexBuilder, type(None))):
@@ -117,7 +78,6 @@
         elif isinstance(index_builder, dict):
             self.init_builder_from_dict(index_builder)
         self.num_elements = None
->>>>>>> 8d67e218
 
     @property
     def _init_args(self):
@@ -125,36 +85,22 @@
             "rank": self.rank,
             "implicit_prefs": self.implicit_prefs,
             "seed": self._seed,
-<<<<<<< HEAD
-            "hnswlib_params": self._hnswlib_params
-=======
             "index_builder": self.index_builder.init_meta_as_dict() if self.index_builder else None,
->>>>>>> 8d67e218
         }
 
     def _save_model(self, path: str):
         self.model.write().overwrite().save(path)
 
-<<<<<<< HEAD
-        if self._hnswlib_params:
-            self._save_hnswlib_index(path)
-=======
         if self._use_ann:
             self._save_index(path)
->>>>>>> 8d67e218
 
     def _load_model(self, path: str):
         self.model = ALSModel.load(path)
         self.model.itemFactors.cache()
         self.model.userFactors.cache()
 
-<<<<<<< HEAD
-        if self._hnswlib_params:
-            self._load_hnswlib_index(path)
-=======
         if self._use_ann:
             self._load_index(path)
->>>>>>> 8d67e218
 
     def _fit(
         self,
