"""
Base classes for quality and diversity metrics.
"""
import logging
import operator
from abc import ABC, abstractmethod
from typing import Dict, List, Tuple, Union, Optional

import pandas as pd
from pyspark.sql import Column
from pyspark.sql import DataFrame
from pyspark.sql import Window
from pyspark.sql import functions as sf
from pyspark.sql import types as st
<<<<<<< HEAD
=======
from pyspark.sql.types import DataType
from pyspark.sql import Window
>>>>>>> e0f10f03
from scipy.stats import norm

from replay.constants import AnyDataFrame, IntOrList, NumType
from replay.utils import convert2spark, get_top_k_recs


# pylint: disable=no-member
def sorter(
    items: Tuple[Tuple], extra_position=None
) -> Union[List, Tuple[List, List]]:
    """
    Sorts a list of tuples and chooses unique objects.
    Sorting is made using relevance values (descending).
    Unique items from `item_idx` column are selected.
    If `extra_position` is None, only list with ordered items is returned.
    Otherwise two lists are returned, the first is with item_ids
    and the second is with the tuples' elements on 'extra_position', e.g item weight.

    :param items: tuples ``(relevance, item_idx, *args)``.
    :param extra_position: index of the element in tuple to be returned in addition to item_idx,
        if None, only item_ids are returned
    :return: list of unique item_ids sorted by relevance is descending order
        and additional list of corresponding values on `extra_position` if not None
    """
    res = sorted(items, key=operator.itemgetter(0), reverse=True)
    set_res = set()
    item_ids = []
    extra_values = []
    for item in res:
        if item[1] not in set_res:
            set_res.add(item[1])
            item_ids.append(item[1])
            if extra_position is not None:
                extra_values.append(item[extra_position])
    if extra_position is None:
        return item_ids
    return item_ids, extra_values


def fill_na_with_empty_array(
    df: DataFrame, col_name: str, element_type: DataType
) -> DataFrame:
    """
    Fill empty values in array column with empty array of `element_type` values.
    :param df: dataframe with `col_name` column of ArrayType(`element_type`)
    :param col_name: name of a column to fill missing values
    :param element_type: DataType of an array element
    :return: df with `col_name` na values filled with empty arrays
    """
    return df.withColumn(
        col_name,
        sf.coalesce(
            col_name,
            sf.array().cast(st.ArrayType(element_type)),
        ),
    )


def preprocess_gt(
    ground_truth: AnyDataFrame,
    ground_truth_users: Optional[AnyDataFrame] = None,
) -> DataFrame:
    """
    Preprocess `ground_truth` data before metric calculation
    :param ground_truth: spark dataframe with columns ``[user_idx, item_idx, relevance]``
    :param ground_truth_users: spark dataframe with column ``[user_idx]``
    :return: spark dataframe with columns ``[user_idx, ground_truth]``
    """
    ground_truth = convert2spark(ground_truth)
    ground_truth_users = convert2spark(ground_truth_users)

    true_items_by_users = ground_truth.groupby("user_idx").agg(
        sf.collect_set("item_idx").alias("ground_truth")
    )
    if ground_truth_users is not None:
        true_items_by_users = true_items_by_users.join(
            ground_truth_users, on="user_idx", how="right"
        )
        true_items_by_users = fill_na_with_empty_array(
            true_items_by_users,
            "ground_truth",
            ground_truth.schema["item_idx"].dataType,
        )

    return true_items_by_users


def get_enriched_recommendations(
    recommendations: AnyDataFrame,
    ground_truth: AnyDataFrame,
    max_k: int,
    ground_truth_users: Optional[AnyDataFrame] = None,
) -> DataFrame:
    """
    Leave max_k recommendations for each user,
    merge recommendations and ground truth into a single DataFrame
    and aggregate items into lists so that each user has only one record.

    :param recommendations: recommendation list
    :param ground_truth: test data
    :param max_k: maximal k value to calculate the metric for.
        `max_k` most relevant predictions are left for each user
    :param ground_truth_users: list of users to consider in metric calculation.
        if None, only the users from ground_truth are considered.
    :return:  ``[user_idx, pred, ground_truth]``
    """
    recommendations = convert2spark(recommendations)
    # if there are duplicates in recommendations,
    # we will leave fewer than k recommendations after sort_udf
    recommendations = get_top_k_recs(recommendations, k=max_k)
    sort_udf = sf.udf(
        sorter,
        returnType=st.ArrayType(recommendations.schema["item_idx"].dataType),
    )

    true_items_by_users = preprocess_gt(ground_truth, ground_truth_users)
    joined = (
        recommendations.groupby("user_idx")
        .agg(sf.collect_list(sf.struct("relevance", "item_idx")).alias("pred"))
        .select("user_idx", sort_udf(sf.col("pred")).alias("pred"))
        .join(true_items_by_users, how="right", on=["user_idx"])
    )

    return fill_na_with_empty_array(
        joined, "pred", recommendations.schema["item_idx"].dataType
    )


def process_k(func):
    """Decorator that converts k to list and unpacks result"""

    def wrap(self, recs: DataFrame, k: IntOrList, *args):
        if isinstance(k, int):
            k_list = [k]
        else:
            k_list = k

        res = func(self, recs, k_list, *args)

        if isinstance(k, int):
            return res[k]
        return res

    return wrap


class Metric(ABC):
    """Base metric class"""

    _logger: Optional[logging.Logger] = None

    def __init__(self, use_scala_udf: bool = False) -> None:
        self._use_scala_udf = use_scala_udf

    @property
    def logger(self) -> logging.Logger:
        """
        :returns: get library logger
        """
        if self._logger is None:
            self._logger = logging.getLogger("replay")
        return self._logger

    def __str__(self):
        return type(self).__name__

    def __call__(
        self,
        recommendations: AnyDataFrame,
        ground_truth: AnyDataFrame,
        k: IntOrList,
        ground_truth_users: Optional[AnyDataFrame] = None,
    ) -> Union[Dict[int, NumType], NumType]:
        """
        :param recommendations: model predictions in a
            DataFrame ``[user_idx, item_idx, relevance]``
        :param ground_truth: test data
            ``[user_idx, item_idx, timestamp, relevance]``
        :param k: depth cut-off. Truncates recommendation lists to top-k items.
        :param ground_truth_users: list of users to consider in metric calculation.
            if None, only the users from ground_truth are considered.
        :return: metric value
        """
        recs = get_enriched_recommendations(
            recommendations,
            ground_truth,
            max_k=k if isinstance(k, int) else max(k),
            ground_truth_users=ground_truth_users,
        )
        return self._mean(recs, k)

    @process_k
    def _conf_interval(self, recs: DataFrame, k_list: list, alpha: float):
        res = {}
        quantile = norm.ppf((1 + alpha) / 2)
        for k in k_list:
            distribution = self._get_metric_distribution(recs, k)

            value = (
                distribution.agg(
                    sf.stddev("value").alias("std"),
                    sf.count("value").alias("count"),
                )
                .select(
                    sf.when(
                        sf.isnan(sf.col("std")) | sf.col("std").isNull(),
                        sf.lit(0.0),
                    )
                    .otherwise(sf.col("std"))
                    .cast("float")
                    .alias("std"),
                    "count",
                )
                .first()
            )
            res[k] = quantile * value["std"] / (value["count"] ** 0.5)
        return res

    @process_k
    def _median(self, recs: DataFrame, k_list: list):
        res = {}
        for k in k_list:
            distribution = self._get_metric_distribution(recs, k)
            value = distribution.agg(
                sf.expr("percentile_approx(value, 0.5)").alias("value")
            ).first()["value"]
            res[k] = value
        return res

    @process_k
    def _mean(self, recs: DataFrame, k_list: list):
        res = {}
        for k in k_list:
            distribution = self._get_metric_distribution(recs, k)
            value = distribution.agg(sf.avg("value").alias("value")).first()[
                "value"
            ]
            res[k] = value
        return res

    def _get_metric_distribution(self, recs: DataFrame, k: int) -> DataFrame:
        """
        :param recs: recommendations
        :param k: depth cut-off
        :return: metric distribution for different cut-offs and users
        """
        if self._use_scala_udf:
            # Possibly bad approach to define column names for udf call
            # because we don't know columns ordering
            # and we don't know exactly what is columns in recs
            cols = [col for col in recs.columns if col != "user_idx"]
            metric_value_col = self._get_metric_value_by_user_scala_udf(sf.lit(k).alias("k"), *cols).alias("value")
            return recs.select("user_idx", metric_value_col)

        cur_class = self.__class__
        distribution = recs.rdd.flatMap(
            # pylint: disable=protected-access
            lambda x: [
                (x[0], float(cur_class._get_metric_value_by_user(k, *x[1:])))
            ]
        ).toDF(
            f"user_idx {recs.schema['user_idx'].dataType.typeName()}, value double"
        )
        return distribution

    @staticmethod
    @abstractmethod
    def _get_metric_value_by_user_scala_udf(k, pred, ground_truth) -> Column:
        """Returns scala udf that calcs metric for one user as Column
        """

    @staticmethod
    @abstractmethod
    def _get_metric_value_by_user(k, pred, ground_truth) -> float:
        """
        Metric calculation for one user.

        :param k: depth cut-off
        :param pred: recommendations
        :param ground_truth: test data
        :return: metric value for current user
        """

    # pylint: disable=too-many-arguments
    def user_distribution(
        self,
        log: AnyDataFrame,
        recommendations: AnyDataFrame,
        ground_truth: AnyDataFrame,
        k: IntOrList,
        ground_truth_users: Optional[AnyDataFrame] = None,
    ) -> pd.DataFrame:
        """
        Get mean value of metric for all users with the same number of ratings.

        :param log: history DataFrame to calculate number of ratings per user
        :param recommendations: prediction DataFrame
        :param ground_truth: test data
        :param k: depth cut-off
        :param ground_truth_users: list of users to consider in metric calculation.
            if None, only the users from ground_truth are considered.
        :return: pandas DataFrame
        """
        log = convert2spark(log)
        count = log.groupBy("user_idx").count()
        if hasattr(self, "_get_enriched_recommendations"):
            recs = self._get_enriched_recommendations(
                recommendations,
                ground_truth,
                max_k=k if isinstance(k, int) else max(k),
                ground_truth_users=ground_truth_users,
            )
        else:
            recs = get_enriched_recommendations(
                recommendations,
                ground_truth,
                max_k=k if isinstance(k, int) else max(k),
                ground_truth_users=ground_truth_users,
            )
        if isinstance(k, int):
            k_list = [k]
        else:
            k_list = k
        res = pd.DataFrame()
        for cut_off in k_list:
            dist = self._get_metric_distribution(recs, cut_off)
            val = count.join(dist, on="user_idx", how="right").fillna(
                0, subset="count"
            )
            val = (
                val.groupBy("count")
                .agg(sf.avg("value").alias("value"))
                .orderBy(["count"])
                .select("count", "value")
                .toPandas()
            )
            res = res.append(val, ignore_index=True)
        return res


# pylint: disable=too-few-public-methods
class RecOnlyMetric(Metric):
    """Base class for metrics that do not need holdout data"""

    @abstractmethod
    def __init__(self, log: AnyDataFrame, *args, **kwargs):
        pass

    # pylint: disable=no-self-use
    @abstractmethod
    def _get_enriched_recommendations(
        self,
        recommendations: AnyDataFrame,
        ground_truth: Optional[AnyDataFrame],
        max_k: int,
        ground_truth_users: Optional[AnyDataFrame] = None,
    ) -> DataFrame:
        pass

    def __call__(
        self,
        recommendations: AnyDataFrame,
        k: IntOrList,
        ground_truth_users: Optional[AnyDataFrame] = None,
    ) -> Union[Dict[int, NumType], NumType]:
        """
        :param recommendations: predictions of a model,
            DataFrame  ``[user_idx, item_idx, relevance]``
        :param k: depth cut-off
        :param ground_truth_users: list of users to consider in metric calculation.
            if None, only the users from ground_truth are considered.
        :return: metric value
        """
        recs = self._get_enriched_recommendations(
            recommendations,
            None,
            max_k=k if isinstance(k, int) else max(k),
            ground_truth_users=ground_truth_users,
        )
        return self._mean(recs, k)

    @staticmethod
    @abstractmethod
    def _get_metric_value_by_user(k, *args) -> float:
        """
        Metric calculation for one user.

        :param k: depth cut-off
        :param *args: extra parameters, returned by
            '''self._get_enriched_recommendations''' method
        :return: metric value for current user
        """


class NCISMetric(Metric):
    """
    Normalized capped importance sampling, where each recommendation is being weighted
    by the ratio of current policy score on previous policy score.
    The weight is also capped by some threshold value.

    Source: arxiv.org/abs/1801.07030
    """

    def __init__(
        self,
        prev_policy_weights: AnyDataFrame,
        threshold: float = 10.0,
        activation: Optional[str] = None,
        use_scala_udf: bool = False,
    ):  # pylint: disable=super-init-not-called
        """
        :param prev_policy_weights: historical item of user-item relevance (previous policy values)
        :threshold: capping threshold, applied after activation,
            relevance values are cropped to interval [1/`threshold`, `threshold`]
        :activation: activation function, applied over relevance values.
            "logit"/"sigmoid", "softmax" or None
        """
        self._use_scala_udf = use_scala_udf
        self.prev_policy_weights = convert2spark(
            prev_policy_weights
        ).withColumnRenamed("relevance", "prev_relevance")
        self.threshold = threshold
        if activation is None or activation in ("logit", "sigmoid", "softmax"):
            self.activation = activation
            if activation == "softmax":
                self.logger.info(
                    "For accurate softmax calculation pass only one `k` value "
                    "in the NCISMetric metrics `call`"
                )
        else:
            raise ValueError(f"Unexpected `activation` - {activation}")
        if threshold <= 0:
            raise ValueError("Threshold should be positive real number")

    @staticmethod
    def _softmax_by_user(df: DataFrame, col_name: str) -> DataFrame:
        """
        Subtract minimal value (relevance) by user from `col_name`
        and apply softmax by user to `col_name`.
        """
        return (
            df.withColumn(
                "_min_rel_user",
                sf.min(col_name).over(Window.partitionBy("user_idx")),
            )
            .withColumn(
                col_name, sf.exp(sf.col(col_name) - sf.col("_min_rel_user"))
            )
            .withColumn(
                col_name,
                sf.col(col_name)
                / sf.sum(col_name).over(Window.partitionBy("user_idx")),
            )
            .drop("_min_rel_user")
        )

    @staticmethod
    def _sigmoid(df: DataFrame, col_name: str) -> DataFrame:
        """
        Apply sigmoid/logistic function to column `col_name`
        """
        return df.withColumn(
            col_name, sf.lit(1.0) / (sf.lit(1.0) + sf.exp(-sf.col(col_name)))
        )

    @staticmethod
    def _weigh_and_clip(
        df: DataFrame,
        threshold: float,
        target_policy_col: str = "relevance",
        prev_policy_col: str = "prev_relevance",
    ):
        """
        Clip weights to fit into interval [1/threshold, threshold].
        """
        lower, upper = 1 / threshold, threshold
        return (
            df.withColumn(
                "weight_unbounded",
                sf.col(target_policy_col) / sf.col(prev_policy_col),
            )
            .withColumn(
                "weight",
                sf.when(sf.col(prev_policy_col) == sf.lit(0.0), sf.lit(upper))
                .when(
                    sf.col("weight_unbounded") < sf.lit(lower), sf.lit(lower)
                )
                .when(
                    sf.col("weight_unbounded") > sf.lit(upper), sf.lit(upper)
                )
                .otherwise(sf.col("weight_unbounded")),
            )
            .select("user_idx", "item_idx", "relevance", "weight")
        )

    def _reweighing(self, recommendations):
        if self.activation == "softmax":
            recommendations = self._softmax_by_user(
                recommendations, col_name="prev_relevance"
            )
            recommendations = self._softmax_by_user(
                recommendations, col_name="relevance"
            )
        elif self.activation in ["logit", "sigmoid"]:
            recommendations = self._sigmoid(
                recommendations, col_name="prev_relevance"
            )
            recommendations = self._sigmoid(
                recommendations, col_name="relevance"
            )

        return self._weigh_and_clip(recommendations, self.threshold)

    def _get_enriched_recommendations(
        self,
        recommendations: AnyDataFrame,
        ground_truth: AnyDataFrame,
        max_k: int,
        ground_truth_users: Optional[AnyDataFrame] = None,
    ) -> DataFrame:
        """
        Merge recommendations and ground truth into a single DataFrame
        and aggregate items into lists so that each user has only one record.

        :param recommendations: recommendation list
        :param ground_truth: test data
        :param max_k: maximal k value to calculate the metric for.
            `max_k` most relevant predictions are left for each user
        :param ground_truth_users: list of users to consider in metric calculation.
            if None, only the users from ground_truth are considered.
        :return:  ``[user_idx, pred, ground_truth]``
        """
        recommendations = convert2spark(recommendations)
        ground_truth = convert2spark(ground_truth)
        ground_truth_users = convert2spark(ground_truth_users)

        true_items_by_users = ground_truth.groupby("user_idx").agg(
            sf.collect_set("item_idx").alias("ground_truth")
        )

        group_on = ["item_idx"]
        if "user_idx" in self.prev_policy_weights.columns:
            group_on.append("user_idx")
        recommendations = get_top_k_recs(recommendations, k=max_k)

        recommendations = recommendations.join(
            self.prev_policy_weights, on=group_on, how="left"
        ).na.fill(0.0, subset=["prev_relevance"])

        recommendations = self._reweighing(recommendations)

        weight_type = recommendations.schema["weight"].dataType
        item_type = ground_truth.schema["item_idx"].dataType

        sort_ids_weights_udf = sf.udf(
            lambda x: sorter(items=x, extra_position=2),
            returnType=st.StructType(
                [
                    st.StructField("pred", st.ArrayType(item_type)),
                    st.StructField("weight", st.ArrayType(weight_type)),
                ]
            ),
        )

        recommendations = (
            recommendations.groupby("user_idx")
            .agg(
                sf.collect_list(
                    sf.struct("relevance", "item_idx", "weight")
                ).alias("rel_id_weight")
            )
            .withColumn(
                "pred_weight",
                sort_ids_weights_udf(sf.col("rel_id_weight")),
            )
            .select(
                "user_idx",
                sf.col("pred_weight.pred"),
                sf.col("pred_weight.weight"),
            )
        )
        if ground_truth_users is not None:
            true_items_by_users = true_items_by_users.join(
                ground_truth_users, on="user_idx", how="right"
            )

        recommendations = recommendations.join(
            true_items_by_users, how="right", on=["user_idx"]
        )
        return fill_na_with_empty_array(
            fill_na_with_empty_array(recommendations, "pred", item_type),
            "weight",
            weight_type,
        )<|MERGE_RESOLUTION|>--- conflicted
+++ resolved
@@ -12,11 +12,8 @@
 from pyspark.sql import Window
 from pyspark.sql import functions as sf
 from pyspark.sql import types as st
-<<<<<<< HEAD
-=======
 from pyspark.sql.types import DataType
 from pyspark.sql import Window
->>>>>>> e0f10f03
 from scipy.stats import norm
 
 from replay.constants import AnyDataFrame, IntOrList, NumType
@@ -167,9 +164,6 @@
     """Base metric class"""
 
     _logger: Optional[logging.Logger] = None
-
-    def __init__(self, use_scala_udf: bool = False) -> None:
-        self._use_scala_udf = use_scala_udf
 
     @property
     def logger(self) -> logging.Logger:
