--- conflicted
+++ resolved
@@ -6,17 +6,8 @@
 from pyspark.sql import types as st
 
 from replay.constants import AnyDataFrame
-<<<<<<< HEAD
 from replay.utils import convert2spark, get_top_k_recs
 from replay.metrics.base_metric import fill_na_with_empty_array, RecOnlyMetric
-=======
-from replay.metrics.base_metric import (
-    fill_na_with_empty_array,
-    RecOnlyMetric,
-    sorter,
-)
-from replay.utils import convert2spark, get_top_k_recs
->>>>>>> b29001b2
 
 
 # pylint: disable=too-few-public-methods
