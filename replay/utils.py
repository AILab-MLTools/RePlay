--- conflicted
+++ resolved
@@ -1,3 +1,5 @@
+from typing import Any, Iterable, List, Optional, Set, Tuple, Union
+
 import collections
 import logging
 import os
@@ -13,19 +15,11 @@
 import numpy as np
 import pandas as pd
 import pyspark.sql.types as st
+
 from numpy.random import default_rng
 from pyarrow import fs
 from pyspark.ml.linalg import DenseVector, Vectors, VectorUDT
-<<<<<<< HEAD
-from pyspark.sql import Column, DataFrame, Window, functions as sf
-from pyspark.sql import SparkSession
-# noinspection PyUnresolvedReferences
-from pyspark.sql.column import _to_java_column, _to_seq
-# noinspection PyUnresolvedReferences
-from pyspark.sql.column import _to_java_column, _to_seq
-=======
 from pyspark.sql import SparkSession, Column, DataFrame, Window, functions as sf
->>>>>>> a55bf66f
 from scipy.sparse import csr_matrix
 
 from replay.constants import AnyDataFrame, NumType, REC_SCHEMA
@@ -254,8 +248,6 @@
 
 
 def multiply_scala_udf(scalar, vector):
-<<<<<<< HEAD
-=======
     """Multiplies a scalar by a vector
 
     Args:
@@ -264,7 +256,6 @@
 
     Returns: column expression
     """
->>>>>>> a55bf66f
     sc = SparkSession.getActiveSession().sparkContext
     _f = sc._jvm.org.apache.spark.replay.utils.ScalaPySparkUDFs.multiplyUDF()
     return Column(_f.apply(_to_seq(sc, [scalar, vector], _to_java_column)))
@@ -439,6 +430,15 @@
     :param item_count: number of columns in resulting matrix
     """
     pandas_df = log.select("user_idx", "item_idx", "relevance").toPandas()
+    if pandas_df.empty:
+        return csr_matrix(
+            (
+                [],
+                ([],[]),
+            ),
+            shape=(0, 0),
+        )
+
     row_count = int(
         user_count
         if user_count is not None
@@ -957,6 +957,81 @@
     return recs
 
 
+def filter_cold(
+    df: Optional[DataFrame],
+    warm_df: DataFrame,
+    col_name: str,
+) -> Tuple[int, Optional[DataFrame]]:
+    """
+    Filter out new user/item ids absent in `warm_df`.
+    Return number of new users/items and filtered dataframe.
+
+    :param df: spark dataframe with columns ``[`col_name`, ...]``
+    :param warm_df: spark dataframe with column ``[`col_name`]``,
+        containing ids of `warm` users/items
+    :param col_name: name of a column
+    :return:  filtered spark dataframe columns ``[`col_name`, ...]``
+    """
+    if df is None:
+        return 0, df
+
+    num_cold = (
+        df.select(col_name)
+        .distinct()
+        .join(warm_df, on=col_name, how="anti")
+        .count()
+    )
+
+    if num_cold == 0:
+        return 0, df
+
+    return num_cold, df.join(
+        warm_df.select(col_name), on=col_name, how="inner"
+    )
+
+
+def get_unique_entities(
+    df: Union[Iterable, DataFrame],
+    column: str,
+) -> DataFrame:
+    """
+    Get unique values from ``df`` and put them into dataframe with column ``column``.
+    :param df: spark dataframe with ``column`` or python iterable
+    :param column: name of a column
+    :return:  spark dataframe with column ``[`column`]``
+    """
+    spark = State().session
+    if isinstance(df, DataFrame):
+        unique = df.select(column).distinct()
+    elif isinstance(df, collections.abc.Iterable):
+        unique = spark.createDataFrame(
+            data=pd.DataFrame(pd.unique(list(df)), columns=[column])
+        )
+    else:
+        raise ValueError(f"Wrong type {type(df)}")
+    return unique
+
+
+def return_recs(
+    recs: DataFrame, recs_file_path: Optional[str] = None
+) -> Optional[DataFrame]:
+    """
+    Save dataframe `recs` to `recs_file_path` if presents otherwise cache
+    and materialize the dataframe.
+
+    :param recs: dataframe with recommendations
+    :param recs_file_path: absolute path to save recommendations as a parquet file.
+    :return: cached and materialized dataframe `recs` if `recs_file_path` is provided otherwise None
+    """
+    if recs_file_path is None:
+        output = recs.cache()
+        output.count()
+        return output
+
+    recs.write.parquet(path=recs_file_path, mode="overwrite")
+    return None
+
+
 def unionify(df: DataFrame, df_2: Optional[DataFrame] = None) -> DataFrame:
     if df_2 is not None:
         df = df.unionByName(df_2)
