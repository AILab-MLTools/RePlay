--- conflicted
+++ resolved
@@ -8,11 +8,8 @@
 from typing import Callable, Dict, Iterable, List, Optional, Sequence, Union
 
 import numpy as np
-<<<<<<< HEAD
-=======
 from pandas import read_parquet as pd_read_parquet
 from polars import read_parquet as pl_read_parquet
->>>>>>> 27ea2415
 
 from replay.utils import (
     PYSPARK_AVAILABLE,
@@ -21,10 +18,7 @@
     PolarsDataFrame,
     SparkDataFrame,
 )
-<<<<<<< HEAD
-=======
 from replay.utils.session_handler import get_spark_session
->>>>>>> 27ea2415
 
 from .schema import FeatureHint, FeatureInfo, FeatureSchema, FeatureSource, FeatureType
 
