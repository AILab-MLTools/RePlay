# How to choose a recommender

## Input Data

### _What is the input?_ 

RePlay models differ by types of data they can process:

- Collaborative use only user-item interaction logs.
- Content-based use only user or item features.
- Hybrid can use both intercations and features.

### _Are interactions explicit?_

 Our information can be either _explicit_ e.g. ratings, or _implicit_ e.g. view, number of play counts. 
\
Some models transform any type of data to implicit (_unary ratings_).

### _Will there be new users?_

Some models need to be completely retrained to give predictions for new users (not present in train data, 
but have interactions history) while others don't. 

### _Will there be new items?_

The same goes for new items.

| Algorithm      | Data         | Interactions | New Users | New Items |
| ---------------|--------------|-------|-------|-------|
|Popular Recommender        |Collaborative    | converted to unary ratings             | + | - |
|Popular By Users           |Collaborative    | implicit feedback                      | - | - |
|Wilson Recommender         |Collaborative    | binary ratings                         | + | - |
|UCB                        |Collaborative    | binary ratings                         | + | + |
|KL-UCB                     |Collaborative    | binary ratings                         | + | + |
|Random Recommender         |Collaborative    | converted to unary ratings             | + | + |
|K-Nearest Neighbours       |Collaborative    | converted to unary ratings             | + | - |
|Alternating Least Squares  |Collaborative    | implicit feedback                      | - | - |
|Neural Matrix Factorization (Experimental)|Collaborative    | converted to unary ratings             | - | - |
|SLIM                       |Collaborative    | unary ratings, explicit feedback       | + | - |
|ADMM SLIM (Experimental)   |Collaborative    | unary ratings, explicit feedback       | + | - |
|Mult-VAE (Experimental)    |Collaborative    | converted to unary ratings             | + | - |
|Word2Vec Recommender       |Collaborative    | converted to unary ratings             | + | - |
|Association Rules          |Collaborative    | converted to unary ratings             | + | - |
|Cluster Recommender        |Hybrid           | converted to unary ratings             | + | - |
<<<<<<< HEAD
|LightFM Wrap               |Hybrid           | [depends on loss](https://making.lyst.com/lightfm/docs/lightfm.html#lightfm)       | + | + |
|Implicit Wrap              |Collaborative    | [depends on model](https://implicit.readthedocs.io/en/latest/index.html)    | - | - |
|Two Stages Scenario        |Hybrid           | converted to unary ratings for second level    | `*` | `*` |
|uLinUCB                    |Hybrid           | converted to unary ratings             | - | - |
|Hierarchical Recommender   |Hybrid           | converted to unary ratings             |`*`| - |
=======
|LightFM Wrap (Experimental) |Hybrid           | [depends on loss](https://making.lyst.com/lightfm/docs/lightfm.html#lightfm)       | + | + |
|Implicit Wrap (Experimental)|Collaborative    | [depends on model](https://implicit.readthedocs.io/en/latest/index.html)    | - | - |
|Two Stages Scenario (Experimental)|Hybrid           | converted to unary ratings for second level    | `*` | `*` |
>>>>>>> a1fe6abe

`*` - depends on base models. 

## Model requirements

### _Should recommendations be personalized?_ 
### _Should cold users get recommendations?_ (without any interactions).
### _Should model recommend cold items?_ (that no one interacted with).
### _Should model be able to recommend unseen items?_

| Algorithm      | Personalized | Cold Users | Cold Items |  Recommends Unseen Items |
| ---------------|--------------|-------|-------|-------|
|Popular Recommender          | - | + | - | + |
|Popular By Users             | + | - | - | - |
|Wilson Recommender           | - | + | - | + |
|UCB                          | - | + | + | + |
|KL-UCB                       | - | + | + | + |
|Random Recommender           | - | + | + | + |
|K-Nearest Neighbours         | + | + | - | + |
|Alternating Least Squares    | + | - | - | + |
|Neural Matrix Factorization (Experimental) | + | - | - | + |
|SLIM                         | + | - | - | + |
|ADMM SLIM (Experimental)     | + | - | - | + |
|Mult-VAE (Experimental)      | + | - | - | + |
|Word2Vec Recommender         | + | - | - | + |
|Association Rules            | + | - | - | + |
|Cluster Recommender          | + | + | - | + |
<<<<<<< HEAD
|LightFM  Wrap                | + | + | + | + |
|Implicit Wrap                | + | - | - | + |
|Two Stages Scenario          | + | `*` | `*` | `*` |
|uLinUCB                      | + | + | + | - |
|Hierarchical Recommender     |`*`|`*`|`*`|`*`|
=======
|LightFM  Wrap (Experimental) | + | + | + | + |
|Implicit Wrap (Experimental) | + | - | - | + |
|Two Stages Scenario (Experimental) | + | `*` | `*` | `*` |
>>>>>>> a1fe6abe

`*` - depends on base models. 

More info on [models](../modules/models).

## Model Comparison
All metrics are calculated at $k=10$
### MovieLens 1m
```{eval-rst}
.. csv-table:: 
   :file: res_1m.csv
   :header-rows: 1
   :stub-columns: 1
```<|MERGE_RESOLUTION|>--- conflicted
+++ resolved
@@ -42,17 +42,9 @@
 |Word2Vec Recommender       |Collaborative    | converted to unary ratings             | + | - |
 |Association Rules          |Collaborative    | converted to unary ratings             | + | - |
 |Cluster Recommender        |Hybrid           | converted to unary ratings             | + | - |
-<<<<<<< HEAD
-|LightFM Wrap               |Hybrid           | [depends on loss](https://making.lyst.com/lightfm/docs/lightfm.html#lightfm)       | + | + |
-|Implicit Wrap              |Collaborative    | [depends on model](https://implicit.readthedocs.io/en/latest/index.html)    | - | - |
-|Two Stages Scenario        |Hybrid           | converted to unary ratings for second level    | `*` | `*` |
-|uLinUCB                    |Hybrid           | converted to unary ratings             | - | - |
-|Hierarchical Recommender   |Hybrid           | converted to unary ratings             |`*`| - |
-=======
 |LightFM Wrap (Experimental) |Hybrid           | [depends on loss](https://making.lyst.com/lightfm/docs/lightfm.html#lightfm)       | + | + |
 |Implicit Wrap (Experimental)|Collaborative    | [depends on model](https://implicit.readthedocs.io/en/latest/index.html)    | - | - |
 |Two Stages Scenario (Experimental)|Hybrid           | converted to unary ratings for second level    | `*` | `*` |
->>>>>>> a1fe6abe
 
 `*` - depends on base models. 
 
@@ -80,17 +72,9 @@
 |Word2Vec Recommender         | + | - | - | + |
 |Association Rules            | + | - | - | + |
 |Cluster Recommender          | + | + | - | + |
-<<<<<<< HEAD
-|LightFM  Wrap                | + | + | + | + |
-|Implicit Wrap                | + | - | - | + |
-|Two Stages Scenario          | + | `*` | `*` | `*` |
-|uLinUCB                      | + | + | + | - |
-|Hierarchical Recommender     |`*`|`*`|`*`|`*`|
-=======
 |LightFM  Wrap (Experimental) | + | + | + | + |
 |Implicit Wrap (Experimental) | + | - | - | + |
 |Two Stages Scenario (Experimental) | + | `*` | `*` | `*` |
->>>>>>> a1fe6abe
 
 `*` - depends on base models. 
 
